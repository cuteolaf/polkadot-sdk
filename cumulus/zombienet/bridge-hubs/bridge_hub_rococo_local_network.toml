[settings]
node_spawn_timeout = 240

[relaychain]
default_command = "{{POLKADOT_BINARY_PATH}}"
default_args = [ "-lparachain=debug,xcm=trace" ]
chain = "rococo-local"

	[[relaychain.nodes]]
	name = "alice-rococo-validator"
	validator = true
	rpc_port = 9932
	ws_port = 9942
	balance = 2000000000000

	[[relaychain.nodes]]
	name = "bob-rococo-validator"
	validator = true
	rpc_port = 9933
	ws_port = 9943
	balance = 2000000000000

	[[relaychain.nodes]]
	name = "charlie-rococo-validator"
	validator = true
	rpc_port = 9934
	ws_port = 9944
	balance = 2000000000000

[[parachains]]
id = 1013
chain = "bridge-hub-rococo-local"
cumulus_based = true

	# run alice as parachain collator
	[[parachains.collators]]
	name = "bridge-hub-rococo-collator1"
	validator = true
	command = "{{POLKADOT_PARACHAIN_BINARY_PATH}}"
	rpc_port = 8933
	ws_port = 8943
	args = [
		"-lparachain=debug,runtime::bridge-hub=trace,runtime::bridge=trace,runtime::bridge-dispatch=trace,bridge=trace,runtime::bridge-messages=trace,xcm=trace",
		"--force-authoring",
		"--", "--port 41333", "--rpc-port 48933", "--ws-port 48943"
	]

	# run bob as parachain collator
	[[parachains.collators]]
	name = "bridge-hub-rococo-collator2"
	validator = true
	command = "{{POLKADOT_PARACHAIN_BINARY_PATH}}"
	rpc_port = 8934
	ws_port = 8944
	args = [
		"-lparachain=trace,runtime::bridge-hub=trace,runtime::bridge=trace,runtime::bridge-dispatch=trace,bridge=trace,runtime::bridge-messages=trace,xcm=trace",
		"--force-authoring",
		"--", "--port 41334", "--rpc-port 48934", "--ws-port 48944"
	]

[[parachains]]
id = 1000
<<<<<<< HEAD
chain = "asset-hub-westend-local"
=======
chain = "asset-hub-rococo-local"
>>>>>>> e39253c0
cumulus_based = true

	[[parachains.collators]]
	name = "asset-hub-rococo-collator1"
	rpc_port = 9911
	ws_port = 9910
	command = "{{POLKADOT_PARACHAIN_BINARY_PATH_FOR_ASSET_HUB_ROCOCO}}"
	args = [
		"-lparachain=debug,xcm=trace,runtime::bridge-transfer=trace",
		"--", "--port 51333", "--rpc-port 58933", "--ws-port 58943"
	]

	[[parachains.collators]]
	name = "asset-hub-rococo-collator2"
	command = "{{POLKADOT_PARACHAIN_BINARY_PATH_FOR_ASSET_HUB_ROCOCO}}"
	args = [
		"-lparachain=debug,xcm=trace,runtime::bridge-transfer=trace",
		"--", "--port 51433", "--rpc-port 58833", "--ws-port 58843"
	]

#[[hrmp_channels]]
#sender = 1000
#recipient = 1013
#max_capacity = 4
#max_message_size = 524288
#
#[[hrmp_channels]]
#sender = 1013
#recipient = 1000
#max_capacity = 4
#max_message_size = 524288<|MERGE_RESOLUTION|>--- conflicted
+++ resolved
@@ -60,11 +60,7 @@
 
 [[parachains]]
 id = 1000
-<<<<<<< HEAD
-chain = "asset-hub-westend-local"
-=======
 chain = "asset-hub-rococo-local"
->>>>>>> e39253c0
 cumulus_based = true
 
 	[[parachains.collators]]
