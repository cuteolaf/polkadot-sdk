--- conflicted
+++ resolved
@@ -927,42 +927,11 @@
 	/// Called by peer when it is disconnecting.
 	///
 	/// Returns a result if the handshake of this peer was indeed accepted.
-<<<<<<< HEAD
-	pub fn on_sync_peer_disconnected(&mut self, peer_id: PeerId) {
+	fn on_sync_peer_disconnected(&mut self, peer_id: PeerId) {
 		let Some(info) = self.peers.remove(&peer_id) else {
 			log::debug!(target: LOG_TARGET, "{peer_id} does not exist in `SyncingEngine`");
 			return
 		};
-=======
-	fn on_sync_peer_disconnected(&mut self, peer_id: PeerId) -> Result<(), ()> {
-		if let Some(info) = self.peers.remove(&peer_id) {
-			if self.important_peers.contains(&peer_id) {
-				log::warn!(target: LOG_TARGET, "Reserved peer {peer_id} disconnected");
-			} else {
-				log::debug!(target: LOG_TARGET, "{peer_id} disconnected");
-			}
-
-			if !self.default_peers_set_no_slot_connected_peers.remove(&peer_id) &&
-				info.inbound && info.info.roles.is_full()
-			{
-				match self.num_in_peers.checked_sub(1) {
-					Some(value) => {
-						self.num_in_peers = value;
-					},
-					None => {
-						log::error!(
-							target: LOG_TARGET,
-							"trying to disconnect an inbound node which is not counted as inbound"
-						);
-						debug_assert!(false);
-					},
-				}
-			}
-
-			if let Some(import_blocks_action) = self.chain_sync.peer_disconnected(&peer_id) {
-				self.import_blocks(import_blocks_action)
-			}
->>>>>>> 0524aa51
 
 		if self.important_peers.contains(&peer_id) {
 			log::warn!(target: LOG_TARGET, "Reserved peer {peer_id} disconnected");
@@ -970,7 +939,6 @@
 			log::debug!(target: LOG_TARGET, "{peer_id} disconnected");
 		}
 
-<<<<<<< HEAD
 		if !self.default_peers_set_no_slot_connected_peers.remove(&peer_id) &&
 			info.inbound && info.info.roles.is_full()
 		{
@@ -987,21 +955,6 @@
 				},
 			}
 		}
-=======
-	/// Called on the first connection between two peers on the default set, after their exchange
-	/// of handshake.
-	///
-	/// Returns `Ok` if the handshake is accepted and the peer added to the list of peers we sync
-	/// from.
-	fn on_sync_peer_connected(
-		&mut self,
-		peer_id: PeerId,
-		status: &BlockAnnouncesHandshake<B>,
-		sink: NotificationsSink,
-		inbound: bool,
-	) -> Result<(), ()> {
-		log::trace!(target: LOG_TARGET, "New peer {peer_id} {status:?}");
->>>>>>> 0524aa51
 
 		if let Some(import_blocks_action) = self.chain_sync.peer_disconnected(&peer_id) {
 			self.import_blocks(import_blocks_action)
@@ -1130,7 +1083,7 @@
 	///
 	/// Returns `Ok` if the handshake is accepted and the peer added to the list of peers we sync
 	/// from.
-	pub fn on_sync_peer_connected(
+	fn on_sync_peer_connected(
 		&mut self,
 		peer_id: PeerId,
 		status: &BlockAnnouncesHandshake<B>,
