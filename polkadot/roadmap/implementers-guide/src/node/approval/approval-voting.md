# Approval Voting

<<<<<<< HEAD
Reading the [section on the approval protocol](../../protocol-approval.md) will likely be necessary to understand the
aims of this subsystem.

Approval votes are split into two parts: Assignments and Approvals. Validators first broadcast their assignment to
indicate intent to check a candidate. Upon successfully checking, they broadcast an approval vote. If a validator
doesn't broadcast their approval vote shortly after issuing an assignment, this is an indication that they are being
prevented from recovering or validating the block data and that more validators should self-select to check the
candidate. This is known as a "no-show".

The core of this subsystem is a Tick-based timer loop, where Ticks are 500ms. We also reason about time in terms of
`DelayTranche`s, which measure the number of ticks elapsed since a block was produced. We track metadata for all
un-finalized but included candidates. We compute our local assignments to check each candidate, as well as which
`DelayTranche` those assignments may be minimally triggered at. As the same candidate may appear in more than one block,
we must produce our potential assignments for each (Block, Candidate) pair. The timing loop is based on waiting for
assignments to become no-shows or waiting to broadcast and begin our own assignment to check.

Another main component of this subsystem is the logic for determining when a (Block, Candidate) pair has been approved
and when to broadcast and trigger our own assignment. Once a (Block, Candidate) pair has been approved, we mark a
corresponding bit in the `BlockEntry` that indicates the candidate has been approved under the block. When we trigger
our own assignment, we broadcast it via Approval Distribution, begin fetching the data from Availability Recovery, and
then pass it through to the Candidate Validation. Once these steps are successful, we issue our approval vote. If any of
these steps fail, we don't issue any vote and will "no-show" from the perspective of other validators in addition a
dispute is raised via the dispute-coordinator, by sending `IssueLocalStatement`.

Where this all fits into Polkadot is via block finality. Our goal is to not finalize any block containing a candidate
that is not approved. We provide a hook for a custom GRANDPA voting rule - GRANDPA makes requests of the form (target,
minimum) consisting of a target block (i.e. longest chain) that it would like to finalize, and a minimum block which,
due to the rules of GRANDPA, must be voted on. The minimum is typically the last finalized block, but may be beyond it,
in the case of having a last-round-estimate beyond the last finalized. Thus, our goal is to inform GRANDPA of some block
between target and minimum which we believe can be finalized safely. We do this by iterating backwards from the target
to the minimum and finding the longest continuous chain from minimum where all candidates included by those blocks have
been approved.
=======
Reading the [section on the approval protocol](../../protocol-approval.md) will likely be necessary to understand the aims of this subsystem.

Approval votes are split into two parts: Assignments and Approvals. Validators first broadcast their assignment to indicate intent to check a candidate. Upon successfully checking, they don't immediately send the vote instead they queue the check for a short period of time `MAX_APPROVALS_COALESCE_TICKS` to give the opportunity of the validator to vote for more than one candidate. Once MAX_APPROVALS_COALESCE_TICKS have passed or at least `MAX_APPROVAL_COALESCE_COUNT` are ready they broadcast an approval vote for all candidates. If a validator doesn't broadcast their approval vote shortly after issuing an assignment, this is an indication that they are being prevented from recovering or validating the block data and that more validators should self-select to check the candidate. This is known as a "no-show".

The core of this subsystem is a Tick-based timer loop, where Ticks are 500ms. We also reason about time in terms of `DelayTranche`s, which measure the number of ticks elapsed since a block was produced. We track metadata for all un-finalized but included candidates. We compute our local assignments to check each candidate, as well as which `DelayTranche` those assignments may be minimally triggered at. As the same candidate may appear in more than one block, we must produce our potential assignments for each (Block, Candidate) pair. The timing loop is based on waiting for assignments to become no-shows or waiting to broadcast and begin our own assignment to check.

Another main component of this subsystem is the logic for determining when a (Block, Candidate) pair has been approved and when to broadcast and trigger our own assignment. Once a (Block, Candidate) pair has been approved, we mark a corresponding bit in the `BlockEntry` that indicates the candidate has been approved under the block. When we trigger our own assignment, we broadcast it via Approval Distribution, begin fetching the data from Availability Recovery, and then pass it through to the Candidate Validation. Once these steps are successful, we issue our approval vote. If any of these steps fail, we don't issue any vote and will "no-show" from the perspective of other validators in addition a dispute is raised via the dispute-coordinator, by sending `IssueLocalStatement`.

Where this all fits into Polkadot is via block finality. Our goal is to not finalize any block containing a candidate that is not approved. We provide a hook for a custom GRANDPA voting rule - GRANDPA makes requests of the form (target, minimum) consisting of a target block (i.e. longest chain) that it would like to finalize, and a minimum block which, due to the rules of GRANDPA, must be voted on. The minimum is typically the last finalized block, but may be beyond it, in the case of having a last-round-estimate beyond the last finalized. Thus, our goal is to inform GRANDPA of some block between target and minimum which we believe can be finalized safely. We do this by iterating backwards from the target to the minimum and finding the longest continuous chain from minimum where all candidates included by those blocks have been approved.
>>>>>>> 6338d330

## Protocol

Input:
  * `ApprovalVotingMessage::CheckAndImportAssignment`
  * `ApprovalVotingMessage::CheckAndImportApproval`
  * `ApprovalVotingMessage::ApprovedAncestor`

Output:
  * `ApprovalDistributionMessage::DistributeAssignment`
  * `ApprovalDistributionMessage::DistributeApproval`
  * `RuntimeApiMessage::Request`
  * `ChainApiMessage`
  * `AvailabilityRecoveryMessage::Recover`
  * `CandidateExecutionMessage::ValidateFromExhaustive`

## Functionality

The approval voting subsystem is responsible for casting votes and determining approval of candidates and as a result,
blocks.

This subsystem wraps a database which is used to store metadata about unfinalized blocks and the candidates within them.
Candidates may appear in multiple blocks, and assignment criteria are chosen differently based on the hash of the block
they appear in.

## Database Schema

The database schema is designed with the following goals in mind:
  1. To provide an easy index from unfinalized blocks to candidates
  1. To provide a lookup from candidate hash to approval status
  1. To be easy to clear on start-up. What has happened while we were offline is unimportant.
  1. To be fast to clear entries outdated by finality

Structs:

```rust
struct TrancheEntry {
    tranche: DelayTranche,
    // assigned validators who have not yet approved, and the instant we received
    // their assignment.
    assignments: Vec<(ValidatorIndex, Tick)>,
}

pub struct OurAssignment {
	/// Our assignment certificate.
	cert: AssignmentCertV2,
	/// The tranche for which the assignment refers to.
	tranche: DelayTranche,
	/// Our validator index for the session in which the candidates were included.
	validator_index: ValidatorIndex,
	/// Whether the assignment has been triggered already.
	triggered: bool,
}

pub struct ApprovalEntry {
	tranches: Vec<TrancheEntry>, // sorted ascending by tranche number.
	backing_group: GroupIndex,
	our_assignment: Option<OurAssignment>,
	our_approval_sig: Option<ValidatorSignature>,
	assigned_validators: Bitfield, // `n_validators` bits.
	approved: bool,
}


struct CandidateEntry {
    candidate: CandidateReceipt,
    session: SessionIndex,
    // Assignments are based on blocks, so we need to track assignments separately
    // based on the block we are looking at.
    block_assignments: HashMap<Hash, ApprovalEntry>,
    approvals: Bitfield, // n_validators bits
}

struct BlockEntry {
    block_hash: Hash,
    session: SessionIndex,
    slot: Slot,
    // random bytes derived from the VRF submitted within the block by the block
    // author as a credential and used as input to approval assignment criteria.
    relay_vrf_story: [u8; 32],
    // The candidates included as-of this block and the index of the core they are
    // leaving. Sorted ascending by core index.
    candidates: Vec<(CoreIndex, Hash)>,
    // A bitfield where the i'th bit corresponds to the i'th candidate in `candidates`.
    // The i'th bit is `true` iff the candidate has been approved in the context of
    // this block. The block can be considered approved has all bits set to 1
    approved_bitfield: Bitfield,
    children: Vec<Hash>,
    // A list of candidates that has been approved, but we didn't not sign and
    // advertise the vote yet.
    candidates_pending_signature: BTreeMap<CandidateIndex, CandidateSigningContext>,
    // Assignments we already distributed. A 1 bit means the candidate index for which
    // we already have sent out an assignment. We need this to avoid distributing
    // multiple core assignments more than once.
    distributed_assignments: Bitfield,
}

// slot_duration * 2 + DelayTranche gives the number of delay tranches since the
// unix epoch.
type Tick = u64;

struct StoredBlockRange(BlockNumber, BlockNumber);
```

In the schema, we map

```
"StoredBlocks" => StoredBlockRange
BlockNumber => Vec<BlockHash>
BlockHash => BlockEntry
CandidateHash => CandidateEntry
```

## Logic

```rust
const APPROVAL_SESSIONS: SessionIndex = 6;

// The minimum amount of ticks that an assignment must have been known for.
const APPROVAL_DELAY: Tick = 2;
```

In-memory state:

```rust
struct ApprovalVoteRequest {
  validator_index: ValidatorIndex,
  block_hash: Hash,
  candidate_index: CandidateIndex,
}

// Requests that background work (approval voting tasks) may need to make of the main subsystem
// task.
enum BackgroundRequest {
  ApprovalVote(ApprovalVoteRequest),
  // .. others, unspecified as per implementation.
}

// This is the general state of the subsystem. The actual implementation may split this
// into further pieces.
struct State {
    earliest_session: SessionIndex,
    session_info: Vec<SessionInfo>,
    babe_epoch: Option<BabeEpoch>, // information about a cached BABE epoch.
    keystore: Keystore,

    // A scheduler which keeps at most one wakeup per hash, candidate hash pair and
    // maps such pairs to `Tick`s.
    wakeups: Wakeups,

    // These are connected to each other.
    background_tx: mpsc::Sender<BackgroundRequest>,
    background_rx: mpsc::Receiver<BackgroundRequest>,
}
```

This guide section makes no explicit references to writes to or reads from disk. Instead, it handles them implicitly,
with the understanding that updates to block, candidate, and approval entries are persisted to disk.

[`SessionInfo`](../../runtime/session_info.md)

On start-up, we clear everything currently stored by the database. This is done by loading the `StoredBlockRange`,
iterating through each block number, iterating through each block hash, and iterating through each candidate referenced
by each block. Although this is `O(o*n*p)`, we don't expect to have more than a few unfinalized blocks at any time and
in extreme cases, a few thousand. The clearing operation should be relatively fast as a result.

Main loop:
  * Each iteration, select over all of
    * The next `Tick` in `wakeups`: trigger `wakeup_process` for each `(Hash, Hash)` pair scheduled under the `Tick` and
      then remove all entries under the `Tick`.
    * The next message from the overseer: handle the message as described in the [Incoming Messages
      section](#incoming-messages)
    * The next approval vote request from `background_rx`
      * If this is an `ApprovalVoteRequest`, [Issue an approval vote](#issue-approval-vote).

### Incoming Messages

#### `OverseerSignal::BlockFinalized`

On receiving an `OverseerSignal::BlockFinalized(h)`, we fetch the block number `b` of that block from the `ChainApi`
subsystem. We update our `StoredBlockRange` to begin at `b+1`. Additionally, we remove all block entries and candidates
referenced by them up to and including `b`. Lastly, we prune out all descendants of `h` transitively: when we remove a
`BlockEntry` with number `b` that is not equal to `h`, we recursively delete all the `BlockEntry`s referenced as
children. We remove the `block_assignments` entry for the block hash and if `block_assignments` is now empty, remove the
`CandidateEntry`. We also update each of the `BlockNumber -> Vec<Hash>` keys in the database to reflect the blocks at
that height, clearing if empty.


#### `OverseerSignal::ActiveLeavesUpdate`

On receiving an `OverseerSignal::ActiveLeavesUpdate(update)`:
  * We determine the set of new blocks that were not in our previous view. This is done by querying the ancestry of all
    new items in the view and contrasting against the stored `BlockNumber`s. Typically, there will be only one new
    block. We fetch the headers and information on these blocks from the `ChainApi` subsystem. Stale leaves in the
    update can be ignored.
  * We update the `StoredBlockRange` and the `BlockNumber` maps.
  * We use the `RuntimeApiSubsystem` to determine information about these blocks. It is generally safe to assume that
    runtime state is available for recent, unfinalized blocks. In the case that it isn't, it means that we are catching
    up to the head of the chain and needn't worry about assignments to those blocks anyway, as the security assumption
    of the protocol tolerates nodes being temporarily offline or out-of-date.
    * We fetch the set of candidates included by each block by dispatching a `RuntimeApiRequest::CandidateEvents` and
      checking the `CandidateIncluded` events.
    * We fetch the session of the block by dispatching a `session_index_for_child` request with the parent-hash of the
      block.
    * If the `session index - APPROVAL_SESSIONS > state.earliest_session`, then bump `state.earliest_sessions` to that
      amount and prune earlier sessions.
    * If the session isn't in our `state.session_info`, load the session info for it and for all sessions since the
      earliest-session, including the earliest-session, if that is missing. And it can be, just after pruning, if we've
      done a big jump forward, as is the case when we've just finished chain synchronization.
    * If any of the runtime API calls fail, we just warn and skip the block.
  * We use the `RuntimeApiSubsystem` to determine the set of candidates included in these blocks and use BABE logic to
    determine the slot number and VRF of the blocks.
  * We also note how late we appear to have received the block. We create a `BlockEntry` for each block and a
    `CandidateEntry` for each candidate obtained from `CandidateIncluded` events after making a
    `RuntimeApiRequest::CandidateEvents` request.
  * For each candidate, if the amount of needed approvals is more than the validators remaining after the backing group
    of the candidate is subtracted, then the candidate is insta-approved as approval would be impossible otherwise. If
    all candidates in the block are insta-approved, or there are no candidates in the block, then the block is
    insta-approved. If the block is insta-approved, a [`ChainSelectionMessage::Approved`][CSM] should be sent for the
    block.
  * Ensure that the `CandidateEntry` contains a `block_assignments` entry for the block, with the correct backing group
    set.
  * If a validator in this session, compute and assign `our_assignment` for the `block_assignments`
    * Only if not a member of the backing group.
    * Run `RelayVRFModulo` and `RelayVRFDelay` according to the [the approvals protocol
      section](../../protocol-approval.md#assignment-criteria). Ensure that the assigned core derived from the output is
      covered by the auxiliary signature aggregated in the `VRFPRoof`.
  * [Handle Wakeup](#handle-wakeup) for each new candidate in each new block - this will automatically broadcast a
    0-tranche assignment, kick off approval work, and schedule the next delay.
  * Dispatch an `ApprovalDistributionMessage::NewBlocks` with the meta information filled out for each new block.

#### `ApprovalVotingMessage::CheckAndImportAssignment`

On receiving a `ApprovalVotingMessage::CheckAndImportAssignment` message, we check the assignment cert against the block
entry. The cert itself contains information necessary to determine the candidate that is being assigned-to. In detail:
  * Load the `BlockEntry` for the relay-parent referenced by the message. If there is none, return
    `AssignmentCheckResult::Bad`.
  * Fetch the `SessionInfo` for the session of the block
  * Determine the assignment key of the validator based on that.
  * Determine the claimed core index by looking up the candidate with given index in `block_entry.candidates`. Return
    `AssignmentCheckResult::Bad` if missing.
  * Check the assignment cert
<<<<<<< HEAD
    * If the cert kind is `RelayVRFModulo`, then the certificate is valid as long as `sample <
      session_info.relay_vrf_samples` and the VRF is valid for the validator's key with the input
      `block_entry.relay_vrf_story ++ sample.encode()` as described with [the approvals protocol
      section](../../protocol-approval.md#assignment-criteria). We set `core_index = vrf.make_bytes().to_u32() %
      session_info.n_cores`. If the `BlockEntry` causes inclusion of a candidate at `core_index`, then this is a valid
      assignment for the candidate at `core_index` and has delay tranche 0. Otherwise, it can be ignored.
    * If the cert kind is `RelayVRFDelay`, then we check if the VRF is valid for the validator's key with the input
      `block_entry.relay_vrf_story ++ cert.core_index.encode()` as described in [the approvals protocol
      section](../../protocol-approval.md#assignment-criteria). The cert can be ignored if the block did not cause
      inclusion of a candidate on that core index. Otherwise, this is a valid assignment for the included candidate. The
      delay tranche for the assignment is determined by reducing `(vrf.make_bytes().to_u64() %
      (session_info.n_delay_tranches +
      session_info.zeroth_delay_tranche_width)).saturating_sub(session_info.zeroth_delay_tranche_width)`.
    * We also check that the core index derived by the output is covered by the `VRFProof` by means of an auxiliary
      signature.
=======
    * If the cert kind is `RelayVRFModulo`, then the certificate is valid as long as `sample < session_info.relay_vrf_samples` and the VRF is valid for the validator's key with the input `block_entry.relay_vrf_story ++ sample.encode()` as described with [the approvals protocol section](../../protocol-approval.md#assignment-criteria). We set `core_index = vrf.make_bytes().to_u32() % session_info.n_cores`. If the `BlockEntry` causes inclusion of a candidate at `core_index`, then this is a valid assignment for the candidate at `core_index` and has delay tranche 0. Otherwise, it can be ignored.
    * If the cert kind is `RelayVRFModuloCompact`, then the certificate is valid as long as the VRF is valid for the validator's key with the input `block_entry.relay_vrf_story ++ relay_vrf_samples.encode()` as described with [the approvals protocol section](../../protocol-approval.md#assignment-criteria). We enforce that all `core_bitfield` indices are included in the set of the core indices sampled from the VRF Output. The assignment is considered a valid tranche0 assignment for all claimed candidates if all `core_bitfield` indices match the core indices where the claimed candidates were included at.

    * If the cert kind is `RelayVRFDelay`, then we check if the VRF is valid for the validator's key with the input `block_entry.relay_vrf_story ++ cert.core_index.encode()` as described in [the approvals protocol section](../../protocol-approval.md#assignment-criteria). The cert can be ignored if the block did not cause inclusion of a candidate on that core index. Otherwise, this is a valid assignment for the included candidate. The delay tranche for the assignment is determined by reducing `(vrf.make_bytes().to_u64() % (session_info.n_delay_tranches + session_info.zeroth_delay_tranche_width)).saturating_sub(session_info.zeroth_delay_tranche_width)`.
    * We also check that the core index derived by the output is covered by the `VRFProof` by means of an auxiliary signature.
>>>>>>> 6338d330
    * If the delay tranche is too far in the future, return `AssignmentCheckResult::TooFarInFuture`.
  * Import the assignment.
    * Load the candidate in question and access the `approval_entry` for the block hash the cert references.
    * Ignore if we already observe the validator as having been assigned.
    * Ensure the validator index is not part of the backing group for the candidate.
    * Ensure the validator index is not present in the approval entry already.
    * Create a tranche entry for the delay tranche in the approval entry and note the assignment within it.
    * Note the candidate index within the approval entry.
  * [Schedule a wakeup](#schedule-wakeup) for this block, candidate pair.
  * return the appropriate `AssignmentCheckResult` on the response channel.

#### `ApprovalVotingMessage::CheckAndImportApproval`

On receiving a `CheckAndImportApproval(indirect_approval_vote, response_channel)` message:
  * Fetch the `BlockEntry` from the indirect approval vote's `block_hash`. If none, return `ApprovalCheckResult::Bad`.
<<<<<<< HEAD
  * Fetch the `CandidateEntry` from the indirect approval vote's `candidate_index`. If the block did not trigger
    inclusion of enough candidates, return `ApprovalCheckResult::Bad`.
  * Construct a `SignedApprovalVote` using the candidate hash and check against the validator's approval key, based on
    the session info of the block. If invalid or no such validator, return `ApprovalCheckResult::Bad`.
=======
  * Fetch all `CandidateEntry` from the indirect approval vote's `candidate_indices`. If the block did not trigger inclusion of enough candidates, return `ApprovalCheckResult::Bad`.
  * Construct a `SignedApprovalVote` using the candidates hashes and check against the validator's approval key, based on the session info of the block. If invalid or no such validator, return `ApprovalCheckResult::Bad`.
>>>>>>> 6338d330
  * Send `ApprovalCheckResult::Accepted`
  * [Import the checked approval vote](#import-checked-approval) for all candidates

#### `ApprovalVotingMessage::ApprovedAncestor`

On receiving an `ApprovedAncestor(Hash, BlockNumber, response_channel)`:
  * Iterate over the ancestry of the hash all the way back to block number given, starting from the provided block hash.
    Load the `CandidateHash`es from each block entry.
  * Keep track of an `all_approved_max: Option<(Hash, BlockNumber, Vec<(Hash, Vec<CandidateHash>))>`.
  * For each block hash encountered, load the `BlockEntry` associated. If any are not found, return `None` on the
    response channel and conclude.
  * If the block entry's `approval_bitfield` has all bits set to 1 and `all_approved_max == None`, set `all_approved_max
    = Some((current_hash, current_number))`.
  * If the block entry's `approval_bitfield` has any 0 bits, set `all_approved_max = None`.
  * If `all_approved_max` is `Some`, push the current block hash and candidate hashes onto the list of blocks and
    candidates `all_approved_max`.
  * After iterating all ancestry, return `all_approved_max`.

### Updates and Auxiliary Logic

#### Import Checked Approval
  * Import an approval vote which we can assume to have passed signature checks and correspond to an imported
    assignment.
  * Requires `(BlockEntry, CandidateEntry, ValidatorIndex)`
  * Set the corresponding bit of the `approvals` bitfield in the `CandidateEntry` to `1`. If already `1`, return.
  * Checks the approval state of a candidate under a specific block, and updates the block and candidate entries
    accordingly.
  * Checks the `ApprovalEntry` for the block.
    * [determine the tranches to inspect](#determine-required-tranches) of the candidate,
    * [the candidate is approved under the block](#check-approval), set the corresponding bit in the
      `block_entry.approved_bitfield`.
    * If the block is now fully approved and was not before, send a [`ChainSelectionMessage::Approved`][CSM].
    * Otherwise, [schedule a wakeup of the candidate](#schedule-wakeup)
  * If the approval vote originates locally, set the `our_approval_sig` in the candidate entry.

#### Handling Wakeup
  * Handle a previously-scheduled wakeup of a candidate under a specific block.
  * Requires `(relay_block, candidate_hash)`
  * Load the `BlockEntry` and `CandidateEntry` from disk. If either is not present, this may have lost a race with
    finality and can be ignored. Also load the `ApprovalEntry` for the block and candidate.
  * [determine the `RequiredTranches` of the candidate](#determine-required-tranches).
  * Determine if we should trigger our assignment.
    * If we've already triggered or `OurAssignment` is `None`, we do not trigger.
    * If we have  `RequiredTranches::All`, then we trigger if the candidate is [not approved](#check-approval). We have
      no next wakeup as we assume that other validators are doing the same and we will be implicitly woken up by
      handling new votes.
    * If we have `RequiredTranches::Pending { considered, next_no_show, uncovered, maximum_broadcast, clock_drift }`,
      then we trigger if our assignment's tranche is less than or equal to `maximum_broadcast` and the current tick,
      with `clock_drift` applied, is at least the tick of our tranche.
    * If we have `RequiredTranches::Exact { .. }` then we do not trigger, because this value indicates that no new
      assignments are needed at the moment.
  * If we should trigger our assignment
    * Import the assignment to the `ApprovalEntry`
    * Broadcast on network with an `ApprovalDistributionMessage::DistributeAssignment`.
    * [Launch approval work](#launch-approval-work) for the candidate.
  * [Schedule a new wakeup](#schedule-wakeup) of the candidate.

#### Schedule Wakeup

  * Requires `(approval_entry, candidate_entry)` which effectively denotes a `(Block Hash, Candidate Hash)` pair - the
    candidate, along with the block it appears in.
  * Also requires `RequiredTranches`
  * If the `approval_entry` is approved, this doesn't need to be woken up again.
  * If `RequiredTranches::All` - no wakeup. We assume other incoming votes will trigger wakeup and potentially
    re-schedule.
  * If `RequiredTranches::Pending { considered, next_no_show, uncovered, maximum_broadcast, clock_drift }` - schedule at
    the lesser of the next no-show tick, or the tick, offset positively by `clock_drift` of the next non-empty tranche
    we are aware of after `considered`, including any tranche containing our own unbroadcast assignment. This can lead
    to no wakeup in the case that we have already broadcast our assignment and there are no pending no-shows; that is,
    we have approval votes for every assignment we've received that is not already a no-show. In this case, we will be
    re-triggered by other validators broadcasting their assignments.
  * If `RequiredTranches::Exact { next_no_show, latest_assignment_tick, .. }` - set a wakeup for the earlier of the next
    no-show tick or the latest assignment tick + `APPROVAL_DELAY`.

#### Launch Approval Work

* Requires `(SessionIndex, SessionInfo, CandidateReceipt, ValidatorIndex, backing_group, block_hash, candidate_index)`
* Extract the public key of the `ValidatorIndex` from the `SessionInfo` for the session.
* Issue an `AvailabilityRecoveryMessage::RecoverAvailableData(candidate, session_index, Some(backing_group),
  response_sender)`
* Load the historical validation code of the parachain by dispatching a
  `RuntimeApiRequest::ValidationCodeByHash(descriptor.validation_code_hash)` against the state of `block_hash`.
* Spawn a background task with a clone of `background_tx`
  * Wait for the available data
  * Issue a `CandidateValidationMessage::ValidateFromExhaustive` message with `APPROVAL_EXECUTION_TIMEOUT` as the
    timeout parameter.
  * Wait for the result of validation
  * Check that the result of validation, if valid, matches the commitments in the receipt.
  * If valid, issue a message on `background_tx` detailing the request.
  * If any of the data, the candidate, or the commitments are invalid, issue on `background_tx` a
    [`DisputeCoordinatorMessage::IssueLocalStatement`](../../types/overseer-protocol.md#dispute-coordinator-message)
    with `valid = false` to initiate a dispute.

#### Issue Approval Vote
  * Fetch the block entry and candidate entry. Ignore if `None` - we've probably just lost a race with finality.
  * [Import the checked approval vote](#import-checked-approval). It is "checked" as we've just issued the signature.
  * IF `MAX_APPROVAL_COALESCE_COUNT`  candidates are in the waiting queue
    * Construct a `SignedApprovalVote` with the validator index for the session and all candidate hashes in the waiting queue.
    * Construct a `IndirectSignedApprovalVote` using the information about the vote.
    * Dispatch `ApprovalDistributionMessage::DistributeApproval`.
  * ELSE
    * Queue the candidate in the `BlockEntry::candidates_pending_signature`
    * Arm a per BlockEntry timer with latest tick we can send the vote.

### Delayed vote distribution
  *  [Issue Approval Vote](#issue-approval-vote) arms once a per block timer if there are no requirements to send the vote immediately.
  * When the timer wakes up it will either:
  * IF there is a candidate in the queue past its sending tick:
    * Construct a `SignedApprovalVote` with the validator index for the session and all candidate hashes in the waiting queue.
    * Construct a `IndirectSignedApprovalVote` using the information about the vote.
    * Dispatch `ApprovalDistributionMessage::DistributeApproval`.
  * ELSE
    * Re-arm the timer with latest tick we have the send a the vote.

### Determining Approval of Candidate

#### Determine Required Tranches

This logic is for inspecting an approval entry that tracks the assignments received, along with information on which
assignments have corresponding approval votes. Inspection also involves the current time and expected requirements and
is used to help the higher-level code determine the following:
  * Whether to broadcast the local assignment
  * Whether to check that the candidate entry has been completely approved.
  * If the candidate is waiting on approval, when to schedule the next wakeup of the `(candidate, block)` pair at a
    point where the state machine could be advanced.

These routines are pure functions which only depend on the environmental state. The expectation is that this
determination is re-run every time we attempt to update an approval entry: either when we trigger a wakeup to advance
the state machine based on a no-show or our own broadcast, or when we receive further assignments or approvals from the
network.

Thus it may be that at some point in time, we consider that tranches 0..X is required to be considered, but as we
receive more information, we might require fewer tranches. Or votes that we perceived to be missing and require
replacement are filled in and change our view.

Requires `(approval_entry, approvals_received, tranche_now, block_tick, no_show_duration, needed_approvals)`

```rust
enum RequiredTranches {
  // All validators appear to be required, based on tranches already taken and remaining no-shows.
  All,
  // More tranches required - We're awaiting more assignments.
  Pending {
    /// The highest considered delay tranche when counting assignments.
    considered: DelayTranche,
    /// The tick at which the next no-show, of the assignments counted, would occur.
    next_no_show: Option<Tick>,
    /// The highest tranche to consider when looking to broadcast own assignment.
    /// This should be considered along with the clock drift to avoid broadcasting
    /// assignments that are before the local time.
    maximum_broadcast: DelayTranche,
    /// The clock drift, in ticks, to apply to the local clock when determining whether
    /// to broadcast an assignment or when to schedule a wakeup. The local clock should be treated
    /// as though it is `clock_drift` ticks earlier.
    clock_drift: Tick,
  },
  // An exact number of required tranches and a number of no-shows. This indicates that the amount of `needed_approvals`
  // are assigned and additionally all no-shows are covered.
  Exact {
    /// The tranche to inspect up to.
    needed: DelayTranche,
    /// The amount of missing votes that should be tolerated.
    tolerated_missing: usize,
    /// When the next no-show would be, if any. This is used to schedule the next wakeup in the
    /// event that there are some assignments that don't have corresponding approval votes. If this
    /// is `None`, all assignments have approvals.
    next_no_show: Option<Tick>,
    /// The last tick at which a needed assignment was received.
    last_assignment_tick: Option<Tick>,
  }
}
```

**Clock-drift and Tranche-taking**

Our vote-counting procedure depends heavily on how we interpret time based on the presence of no-shows - assignments
which have no corresponding approval after some time.

We have this is because of how we handle no-shows: we keep track of the depth of no-shows we are covering.

As an example: there may be initial no-shows in tranche 0. It'll take `no_show_duration` ticks before those are
considered no-shows. Then, we don't want to immediately take `no_show_duration` more tranches. Instead, we want to take
one tranche for each uncovered no-show. However, as we take those tranches, there may be further no-shows. Since these
depth-1 no-shows should have only been triggered after the depth-0 no-shows were already known to be no-shows, we need
to discount the local clock by `no_show_duration` to  see whether these should be considered no-shows or not. There may
be malicious parties who broadcast their assignment earlier than they were meant to, who shouldn't be counted as instant
no-shows. We continue onwards to cover all depth-1 no-shows which may lead to depth-2 no-shows and so on.

Likewise, when considering how many tranches to take, the no-show depth should be used to apply a depth-discount or
clock drift to the `tranche_now`.

**Procedure**

  * Start with `depth = 0`.
  * Set a clock drift of `depth * no_show_duration`
  * Take tranches up to `tranche_now - clock_drift` until all needed assignments are met.
  * Keep track of the `next_no_show` according to the clock drift, as we go.
  * Keep track of the `last_assignment_tick` as we go.
  * If running out of tranches before then, return `Pending { considered, next_no_show, maximum_broadcast, clock_drift
    }`
  * If there are no no-shows, return `Exact { needed, tolerated_missing, next_no_show, last_assignment_tick }`
  * `maximum_broadcast` is either `DelayTranche::max_value()` at tranche 0 or otherwise by the last considered tranche +
    the number of uncovered no-shows at this point.
  * If there are no-shows, return to the beginning, incrementing `depth` and attempting to cover the number of no-shows.
    Each no-show must be covered by a non-empty tranche, which are tranches that have at least one assignment. Each
    non-empty tranche covers exactly one no-show.
  * If at any point, it seems that all validators are required, do an early return with `RequiredTranches::All` which
    indicates that everyone should broadcast.

#### Check Approval
  * Check whether a candidate is approved under a particular block.
  * Requires `(block_entry, candidate_entry, approval_entry, n_tranches)`
  * If we have `3 * n_approvals > n_validators`, return true. This is because any set with f+1 validators must have at
    least one honest validator, who has approved the candidate.
  * If `n_tranches` is `RequiredTranches::Pending`, return false
  * If `n_tranches` is `RequiredTranches::All`, return false.
  * If `n_tranches` is `RequiredTranches::Exact { tranche, tolerated_missing, latest_assignment_tick, .. }`, then we
    return whether all assigned validators up to `tranche` less `tolerated_missing` have approved and
    `latest_assignment_tick + APPROVAL_DELAY >= tick_now`.
    * e.g. if we had 5 tranches and 1 tolerated missing, we would accept only if all but 1 of assigned validators in
      tranches 0..=5 have approved. In that example, we also accept all validators in tranches 0..=5 having approved,
      but that would indicate that the `RequiredTranches` value was incorrectly constructed, so it is not realistic.
      `tolerated_missing` actually represents covered no-shows. If there are more missing approvals than there are
      tolerated missing, that indicates that there are some assignments which are not yet no-shows, but may become
      no-shows, and we should wait for the validators to either approve or become no-shows.
    * e.g. If the above passes and the `latest_assignment_tick` was 5 and the current tick was 6, then we'd return
      false.

### Time

#### Current Tranche
  * Given the slot number of a block, and the current time, this informs about the current tranche.
  * Convert `time.saturating_sub(slot_number.to_time())` to a delay tranches value

[CSM]: ../../types/overseer-protocol.md#chainselectionmessage<|MERGE_RESOLUTION|>--- conflicted
+++ resolved
@@ -1,14 +1,9 @@
 # Approval Voting
 
-<<<<<<< HEAD
 Reading the [section on the approval protocol](../../protocol-approval.md) will likely be necessary to understand the
 aims of this subsystem.
 
-Approval votes are split into two parts: Assignments and Approvals. Validators first broadcast their assignment to
-indicate intent to check a candidate. Upon successfully checking, they broadcast an approval vote. If a validator
-doesn't broadcast their approval vote shortly after issuing an assignment, this is an indication that they are being
-prevented from recovering or validating the block data and that more validators should self-select to check the
-candidate. This is known as a "no-show".
+Approval votes are split into two parts: Assignments and Approvals. Validators first broadcast their assignment to indicate intent to check a candidate. Upon successfully checking, they don't immediately send the vote instead they queue the check for a short period of time `MAX_APPROVALS_COALESCE_TICKS` to give the opportunity of the validator to vote for more than one candidate. Once MAX_APPROVALS_COALESCE_TICKS have passed or at least `MAX_APPROVAL_COALESCE_COUNT` are ready they broadcast an approval vote for all candidates. If a validator doesn't broadcast their approval vote shortly after issuing an assignment, this is an indication that they are being prevented from recovering or validating the block data and that more validators should self-select to check the candidate. This is known as a "no-show".
 
 The core of this subsystem is a Tick-based timer loop, where Ticks are 500ms. We also reason about time in terms of
 `DelayTranche`s, which measure the number of ticks elapsed since a block was produced. We track metadata for all
@@ -33,17 +28,6 @@
 between target and minimum which we believe can be finalized safely. We do this by iterating backwards from the target
 to the minimum and finding the longest continuous chain from minimum where all candidates included by those blocks have
 been approved.
-=======
-Reading the [section on the approval protocol](../../protocol-approval.md) will likely be necessary to understand the aims of this subsystem.
-
-Approval votes are split into two parts: Assignments and Approvals. Validators first broadcast their assignment to indicate intent to check a candidate. Upon successfully checking, they don't immediately send the vote instead they queue the check for a short period of time `MAX_APPROVALS_COALESCE_TICKS` to give the opportunity of the validator to vote for more than one candidate. Once MAX_APPROVALS_COALESCE_TICKS have passed or at least `MAX_APPROVAL_COALESCE_COUNT` are ready they broadcast an approval vote for all candidates. If a validator doesn't broadcast their approval vote shortly after issuing an assignment, this is an indication that they are being prevented from recovering or validating the block data and that more validators should self-select to check the candidate. This is known as a "no-show".
-
-The core of this subsystem is a Tick-based timer loop, where Ticks are 500ms. We also reason about time in terms of `DelayTranche`s, which measure the number of ticks elapsed since a block was produced. We track metadata for all un-finalized but included candidates. We compute our local assignments to check each candidate, as well as which `DelayTranche` those assignments may be minimally triggered at. As the same candidate may appear in more than one block, we must produce our potential assignments for each (Block, Candidate) pair. The timing loop is based on waiting for assignments to become no-shows or waiting to broadcast and begin our own assignment to check.
-
-Another main component of this subsystem is the logic for determining when a (Block, Candidate) pair has been approved and when to broadcast and trigger our own assignment. Once a (Block, Candidate) pair has been approved, we mark a corresponding bit in the `BlockEntry` that indicates the candidate has been approved under the block. When we trigger our own assignment, we broadcast it via Approval Distribution, begin fetching the data from Availability Recovery, and then pass it through to the Candidate Validation. Once these steps are successful, we issue our approval vote. If any of these steps fail, we don't issue any vote and will "no-show" from the perspective of other validators in addition a dispute is raised via the dispute-coordinator, by sending `IssueLocalStatement`.
-
-Where this all fits into Polkadot is via block finality. Our goal is to not finalize any block containing a candidate that is not approved. We provide a hook for a custom GRANDPA voting rule - GRANDPA makes requests of the form (target, minimum) consisting of a target block (i.e. longest chain) that it would like to finalize, and a minimum block which, due to the rules of GRANDPA, must be voted on. The minimum is typically the last finalized block, but may be beyond it, in the case of having a last-round-estimate beyond the last finalized. Thus, our goal is to inform GRANDPA of some block between target and minimum which we believe can be finalized safely. We do this by iterating backwards from the target to the minimum and finding the longest continuous chain from minimum where all candidates included by those blocks have been approved.
->>>>>>> 6338d330
 
 ## Protocol
 
@@ -286,29 +270,11 @@
   * Determine the claimed core index by looking up the candidate with given index in `block_entry.candidates`. Return
     `AssignmentCheckResult::Bad` if missing.
   * Check the assignment cert
-<<<<<<< HEAD
-    * If the cert kind is `RelayVRFModulo`, then the certificate is valid as long as `sample <
-      session_info.relay_vrf_samples` and the VRF is valid for the validator's key with the input
-      `block_entry.relay_vrf_story ++ sample.encode()` as described with [the approvals protocol
-      section](../../protocol-approval.md#assignment-criteria). We set `core_index = vrf.make_bytes().to_u32() %
-      session_info.n_cores`. If the `BlockEntry` causes inclusion of a candidate at `core_index`, then this is a valid
-      assignment for the candidate at `core_index` and has delay tranche 0. Otherwise, it can be ignored.
-    * If the cert kind is `RelayVRFDelay`, then we check if the VRF is valid for the validator's key with the input
-      `block_entry.relay_vrf_story ++ cert.core_index.encode()` as described in [the approvals protocol
-      section](../../protocol-approval.md#assignment-criteria). The cert can be ignored if the block did not cause
-      inclusion of a candidate on that core index. Otherwise, this is a valid assignment for the included candidate. The
-      delay tranche for the assignment is determined by reducing `(vrf.make_bytes().to_u64() %
-      (session_info.n_delay_tranches +
-      session_info.zeroth_delay_tranche_width)).saturating_sub(session_info.zeroth_delay_tranche_width)`.
-    * We also check that the core index derived by the output is covered by the `VRFProof` by means of an auxiliary
-      signature.
-=======
     * If the cert kind is `RelayVRFModulo`, then the certificate is valid as long as `sample < session_info.relay_vrf_samples` and the VRF is valid for the validator's key with the input `block_entry.relay_vrf_story ++ sample.encode()` as described with [the approvals protocol section](../../protocol-approval.md#assignment-criteria). We set `core_index = vrf.make_bytes().to_u32() % session_info.n_cores`. If the `BlockEntry` causes inclusion of a candidate at `core_index`, then this is a valid assignment for the candidate at `core_index` and has delay tranche 0. Otherwise, it can be ignored.
     * If the cert kind is `RelayVRFModuloCompact`, then the certificate is valid as long as the VRF is valid for the validator's key with the input `block_entry.relay_vrf_story ++ relay_vrf_samples.encode()` as described with [the approvals protocol section](../../protocol-approval.md#assignment-criteria). We enforce that all `core_bitfield` indices are included in the set of the core indices sampled from the VRF Output. The assignment is considered a valid tranche0 assignment for all claimed candidates if all `core_bitfield` indices match the core indices where the claimed candidates were included at.
 
     * If the cert kind is `RelayVRFDelay`, then we check if the VRF is valid for the validator's key with the input `block_entry.relay_vrf_story ++ cert.core_index.encode()` as described in [the approvals protocol section](../../protocol-approval.md#assignment-criteria). The cert can be ignored if the block did not cause inclusion of a candidate on that core index. Otherwise, this is a valid assignment for the included candidate. The delay tranche for the assignment is determined by reducing `(vrf.make_bytes().to_u64() % (session_info.n_delay_tranches + session_info.zeroth_delay_tranche_width)).saturating_sub(session_info.zeroth_delay_tranche_width)`.
     * We also check that the core index derived by the output is covered by the `VRFProof` by means of an auxiliary signature.
->>>>>>> 6338d330
     * If the delay tranche is too far in the future, return `AssignmentCheckResult::TooFarInFuture`.
   * Import the assignment.
     * Load the candidate in question and access the `approval_entry` for the block hash the cert references.
@@ -324,15 +290,8 @@
 
 On receiving a `CheckAndImportApproval(indirect_approval_vote, response_channel)` message:
   * Fetch the `BlockEntry` from the indirect approval vote's `block_hash`. If none, return `ApprovalCheckResult::Bad`.
-<<<<<<< HEAD
-  * Fetch the `CandidateEntry` from the indirect approval vote's `candidate_index`. If the block did not trigger
-    inclusion of enough candidates, return `ApprovalCheckResult::Bad`.
-  * Construct a `SignedApprovalVote` using the candidate hash and check against the validator's approval key, based on
-    the session info of the block. If invalid or no such validator, return `ApprovalCheckResult::Bad`.
-=======
   * Fetch all `CandidateEntry` from the indirect approval vote's `candidate_indices`. If the block did not trigger inclusion of enough candidates, return `ApprovalCheckResult::Bad`.
   * Construct a `SignedApprovalVote` using the candidates hashes and check against the validator's approval key, based on the session info of the block. If invalid or no such validator, return `ApprovalCheckResult::Bad`.
->>>>>>> 6338d330
   * Send `ApprovalCheckResult::Accepted`
   * [Import the checked approval vote](#import-checked-approval) for all candidates
 
