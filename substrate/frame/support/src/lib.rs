--- conflicted
+++ resolved
@@ -2228,18 +2228,11 @@
 /// Contains macro stubs for all of the pallet:: macros
 pub mod pallet_macros {
 	pub use frame_support_procedural::{
-<<<<<<< HEAD
-		composite_enum, config, disable_frame_system_supertrait_check, error, event,
-		extra_constants, generate_deposit, generate_store, getter, hooks, import_section, inherent,
-		no_default, no_default_bounds, origin, pallet_section, storage_prefix, storage_version,
-		type_value, unbounded, validate_unsigned, weight, whitelist_storage,
-=======
 		call_index, compact, composite_enum, config, disable_frame_system_supertrait_check, error,
 		event, extra_constants, feeless_if, generate_deposit, generate_store, getter, hooks,
 		import_section, inherent, no_default, no_default_bounds, origin, pallet_section,
 		storage_prefix, storage_version, type_value, unbounded, validate_unsigned, weight,
 		whitelist_storage,
->>>>>>> 39cc9574
 	};
 
 	/// Allows a pallet to declare a set of functions as a *dispatchable extrinsic*. In
