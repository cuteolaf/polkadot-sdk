--- conflicted
+++ resolved
@@ -31,7 +31,7 @@
 //!
 //! See the [`pallet`] module for more information about the interfaces this pallet exposes,
 //! including its configuration trait, dispatchables, storage items, events and errors.
-//!  
+//!
 //! ## Overview
 //!
 //! The Timestamp pallet is designed to create a consensus-based time source. This helps ensure that
@@ -147,10 +147,11 @@
 	use frame_support::{derive_impl, pallet_prelude::*};
 	use frame_system::pallet_prelude::*;
 
-<<<<<<< HEAD
+	/// Default preludes for [`Config`].
 	pub mod config_preludes {
 		use super::*;
 
+		/// Default prelude sensible to be used in a testing environment.
 		pub struct TestDefaultConfig;
 
 		#[derive_impl(frame_system::config_preludes::TestDefaultConfig as frame_system::DefaultConfig, no_aggregated_types)]
@@ -161,6 +162,7 @@
 			type WeightInfo = ();
 		}
 
+		/// Default prelude sensible to be used in a solo-chain environment.
 		pub struct SolochainDefaultConfig;
 
 		#[derive_impl(frame_system::config_preludes::SolochainDefaultConfig as frame_system::DefaultConfig, no_aggregated_types)]
@@ -175,13 +177,8 @@
 	/// The pallet configuration trait
 	#[pallet::config(with_default)]
 	pub trait Config: frame_system::Config {
-		/// Type used for expressing timestamp.
+		/// Type used for expressing a timestamp.
 		#[pallet::no_default]
-=======
-	#[pallet::config]
-	pub trait Config: frame_system::Config {
-		/// Type used for expressing a timestamp.
->>>>>>> 771c3fbd
 		type Moment: Parameter
 			+ Default
 			+ AtLeast32Bit
@@ -190,15 +187,10 @@
 			+ MaxEncodedLen
 			+ scale_info::StaticTypeInfo;
 
-<<<<<<< HEAD
-		/// Something which can be notified when the timestamp is set. Set this to `()` if not
-		/// needed.
+		/// Something which can be notified (e.g. another pallet) when the timestamp is set.
+		///
+		/// This can be set to `()` if it is not needed.
 		#[pallet::no_default]
-=======
-		/// Something which can be notified (e.g. another pallet) when the timestamp is set.
-		///
-		/// This can be set to `()` if it is not needed.
->>>>>>> 771c3fbd
 		type OnTimestampSet: OnTimestampSet<Self::Moment>;
 
 		/// The minimum period between blocks.
