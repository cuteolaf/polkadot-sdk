--- conflicted
+++ resolved
@@ -240,20 +240,16 @@
 			key_ownership_proof: vstaging::slashing::OpaqueKeyOwnershipProof,
 		) -> Option<()>;
 
-<<<<<<< HEAD
-		/* Staging APIs */
-
-		/// Returns a sorted Vec with the `ValidatorIndex` of all disabled validators.
-		#[api_version(6)]
-		fn disabled_validators() -> Vec<ValidatorIndex>;
-=======
 		/***** Staging *****/
 
 		/// Get the minimum number of backing votes for a parachain candidate.
 		/// This is a staging method! Do not use on production runtimes!
 		#[api_version(6)]
 		fn minimum_backing_votes() -> u32;
->>>>>>> 2c35bc3d
+
+		/// Returns a sorted Vec with the `ValidatorIndex` of all disabled validators.
+		#[api_version(6)]
+		fn disabled_validators() -> Vec<ValidatorIndex>;
 
 		/***** Asynchronous backing *****/
 
