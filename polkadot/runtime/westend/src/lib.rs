--- conflicted
+++ resolved
@@ -425,7 +425,6 @@
 	pub const Offset: BlockNumber = 0;
 }
 
-<<<<<<< HEAD
 #[derive(Clone, Debug, PartialEq, Eq, Encode, Decode)]
 pub struct OldSessionKeys {
 	pub grandpa: <Grandpa as BoundToRuntimeAppPublic>::Public,
@@ -434,6 +433,7 @@
 	pub para_validator: <Initializer as BoundToRuntimeAppPublic>::Public,
 	pub para_assignment: <ParaSessionInfo as BoundToRuntimeAppPublic>::Public,
 	pub authority_discovery: <AuthorityDiscovery as BoundToRuntimeAppPublic>::Public,
+	pub beefy: <Beefy as BoundToRuntimeAppPublic>::Public,
 }
 
 impl OpaqueKeys for OldSessionKeys {
@@ -446,6 +446,7 @@
 			<<Initializer as BoundToRuntimeAppPublic>::Public>::ID,
 			<<ParaSessionInfo as BoundToRuntimeAppPublic>::Public>::ID,
 			<<AuthorityDiscovery as BoundToRuntimeAppPublic>::Public>::ID,
+			<<Beefy as BoundToRuntimeAppPublic>::Public>::ID,
 		]
 	}
 	fn get_raw(&self, i: KeyTypeId) -> &[u8] {
@@ -458,13 +459,12 @@
 				self.para_assignment.as_ref(),
 			<<AuthorityDiscovery as BoundToRuntimeAppPublic>::Public>::ID =>
 				self.authority_discovery.as_ref(),
+			<<Beefy as BoundToRuntimeAppPublic>::Public>::ID => self.beefy.as_ref(),
 			_ => &[],
 		}
 	}
 }
 
-=======
->>>>>>> 02e8061b
 impl_opaque_keys! {
 	pub struct SessionKeys {
 		pub grandpa: Grandpa,
@@ -476,34 +476,18 @@
 	}
 }
 
-<<<<<<< HEAD
 // remove this when removing `OldSessionKeys`
-fn transform_session_keys(v: AccountId, old: OldSessionKeys) -> SessionKeys {
+fn transform_session_keys(_v: AccountId, old: OldSessionKeys) -> SessionKeys {
 	SessionKeys {
 		grandpa: old.grandpa,
 		babe: old.babe,
 		para_validator: old.para_validator,
 		para_assignment: old.para_assignment,
 		authority_discovery: old.authority_discovery,
-		beefy: {
-			// From Session::upgrade_keys():
-			//
-			// Care should be taken that the raw versions of the
-			// added keys are unique for every `ValidatorId, KeyTypeId` combination.
-			// This is an invariant that the session pallet typically maintains internally.
-			//
-			// So, produce a dummy value that's unique for the `ValidatorId, KeyTypeId` combination.
-			let mut id: BeefyId = sp_application_crypto::ecdsa::Public::from_raw([0u8; 33]).into();
-			let id_raw: &mut [u8] = id.as_mut();
-			id_raw[1..33].copy_from_slice(v.as_ref());
-			id_raw[0..4].copy_from_slice(b"beef");
-			id
-		},
-	}
-}
-
-=======
->>>>>>> 02e8061b
+		beefy: old.beefy,
+	}
+}
+
 impl pallet_session::Config for Runtime {
 	type RuntimeEvent = RuntimeEvent;
 	type ValidatorId = AccountId;
@@ -1574,7 +1558,6 @@
 pub mod migrations {
 	use super::*;
 
-<<<<<<< HEAD
 	parameter_types! {
 		pub const ImOnlinePalletName: &'static str = "ImOnline";
 	}
@@ -1584,13 +1567,15 @@
 	pub struct UpgradeSessionKeys;
 	impl frame_support::traits::OnRuntimeUpgrade for UpgradeSessionKeys {
 		fn on_runtime_upgrade() -> Weight {
+			if System::last_runtime_upgrade_spec_version() > 103000 {
+				log::warn!("Skipping session keys upgrade: already applied");
+			}
+			log::trace!("Upgrading session keys");
 			Session::upgrade_keys::<OldSessionKeys, _>(transform_session_keys);
 			Perbill::from_percent(50) * BlockWeights::get().max_block
 		}
 	}
 
-=======
->>>>>>> 02e8061b
 	/// Unreleased migrations. Add new ones here:
 	pub type Unreleased = (
 		parachains_configuration::migration::v7::MigrateToV7<Runtime>,
@@ -1605,6 +1590,7 @@
 		pallet_nomination_pools::migration::versioned_migrations::V6ToV7<Runtime>,
 		pallet_grandpa::migrations::MigrateV4ToV5<Runtime>,
 		parachains_configuration::migration::v10::MigrateToV10<Runtime>,
+		UpgradeSessionKeys,
 		frame_support::migrations::RemovePallet<
 			ImOnlinePalletName,
 			<Runtime as frame_system::Config>::DbWeight,
