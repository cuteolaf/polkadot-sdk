--- conflicted
+++ resolved
@@ -12,12 +12,12 @@
     - export MALUS_IMAGE="${MALUS_IMAGE}":${PIPELINE_IMAGE_TAG}
     - IMAGE_AVAILABLE=$(curl -o /dev/null -w "%{http_code}" -I -L -s https://registry.hub.docker.com/v2/repositories/parity/polkadot/tags/${BUILD_RELEASE_VERSION})
     - if [ $IMAGE_AVAILABLE -eq 200 ]; then
-        export ZOMBIENET_INTEGRATION_TEST_SECONDARY_IMAGE="docker.io/parity/polkadot:${BUILD_RELEASE_VERSION}";
+      export ZOMBIENET_INTEGRATION_TEST_SECONDARY_IMAGE="docker.io/parity/polkadot:${BUILD_RELEASE_VERSION}";
       else
-        echo "Getting the image to use as SECONDARY, using ${BUILD_RELEASE_VERSION} as base";
-        VERSIONS=$(curl -L -s 'https://registry.hub.docker.com/v2/repositories/parity/polkadot/tags/' | jq -r '.results[].name'| grep -E "v[0-9]" |grep -vE "[0-9]-");
-        VERSION_TO_USE=$(echo "${BUILD_RELEASE_VERSION}\n$VERSIONS"|sort -r|grep -A1 "${BUILD_RELEASE_VERSION}"|tail -1);
-        export ZOMBIENET_INTEGRATION_TEST_SECONDARY_IMAGE="docker.io/parity/polkadot:${VERSION_TO_USE}";
+      echo "Getting the image to use as SECONDARY, using ${BUILD_RELEASE_VERSION} as base";
+      VERSIONS=$(curl -L -s 'https://registry.hub.docker.com/v2/repositories/parity/polkadot/tags/' | jq -r '.results[].name'| grep -E "v[0-9]" |grep -vE "[0-9]-");
+      VERSION_TO_USE=$(echo "${BUILD_RELEASE_VERSION}\n$VERSIONS"|sort -r|grep -A1 "${BUILD_RELEASE_VERSION}"|tail -1);
+      export ZOMBIENET_INTEGRATION_TEST_SECONDARY_IMAGE="docker.io/parity/polkadot:${VERSION_TO_USE}";
       fi
     - echo "Zombienet Tests Config"
     - echo "gh-dir ${GH_DIR}"
@@ -105,21 +105,21 @@
       --local-dir="${LOCAL_DIR}/functional"
       --test="0005-parachains-disputes-past-session.zndsl"
 
-<<<<<<< HEAD
-zombienet-polkadot-functional-0006-validator-disabling:
-=======
 zombienet-polkadot-functional-0006-parachains-max-tranche0:
->>>>>>> 9adb46c8
-  extends:
-    - .zombienet-polkadot-common
-  script:
-    - /home/nonroot/zombie-net/scripts/ci/run-test-local-env-manager.sh
-      --local-dir="${LOCAL_DIR}/functional"
-<<<<<<< HEAD
-      --test="0006-validator-disabling.zndsl"
-=======
+  extends:
+    - .zombienet-polkadot-common
+  script:
+    - /home/nonroot/zombie-net/scripts/ci/run-test-local-env-manager.sh
+      --local-dir="${LOCAL_DIR}/functional"
       --test="0006-parachains-max-tranche0.zndsl"
->>>>>>> 9adb46c8
+
+zombienet-polkadot-functional-0007-validator-disabling:
+  extends:
+    - .zombienet-polkadot-common
+  script:
+    - /home/nonroot/zombie-net/scripts/ci/run-test-local-env-manager.sh
+      --local-dir="${LOCAL_DIR}/functional"
+      --test="0007-validator-disabling.zndsl"
 
 zombienet-polkadot-smoke-0001-parachains-smoke-test:
   extends:
