// Copyright (C) Parity Technologies (UK) Ltd.
// This file is part of Cumulus.

// Cumulus is free software: you can redistribute it and/or modify
// it under the terms of the GNU General Public License as published by
// the Free Software Foundation, either version 3 of the License, or
// (at your option) any later version.

// Cumulus is distributed in the hope that it will be useful,
// but WITHOUT ANY WARRANTY; without even the implied warranty of
// MERCHANTABILITY or FITNESS FOR A PARTICULAR PURPOSE.  See the
// GNU General Public License for more details.

// You should have received a copy of the GNU General Public License
// along with Cumulus.  If not, see <http://www.gnu.org/licenses/>.

#![cfg_attr(not(feature = "std"), no_std)]
// `construct_runtime!` does a lot of recursion and requires us to increase the limit to 256.
#![recursion_limit = "256"]

// Make the WASM binary available.
#[cfg(feature = "std")]
include!(concat!(env!("OUT_DIR"), "/wasm_binary.rs"));

pub mod bridge_hub_rococo_config;
pub mod bridge_hub_wococo_config;
mod weights;
pub mod xcm_config;

use cumulus_pallet_parachain_system::RelayNumberStrictlyIncreases;
use sp_api::impl_runtime_apis;
use sp_core::{crypto::KeyTypeId, OpaqueMetadata};
use sp_runtime::{
	create_runtime_str, generic, impl_opaque_keys,
	traits::{AccountIdLookup, BlakeTwo256, Block as BlockT},
	transaction_validity::{TransactionSource, TransactionValidity},
	ApplyExtrinsicResult,
};

use sp_std::prelude::*;
#[cfg(feature = "std")]
use sp_version::NativeVersion;
use sp_version::RuntimeVersion;

use frame_support::{
	construct_runtime,
	dispatch::DispatchClass,
	parameter_types,
	traits::{ConstBool, ConstU32, ConstU64, ConstU8, Everything},
	weights::{ConstantMultiplier, Weight},
	PalletId,
};
use frame_system::{
	limits::{BlockLength, BlockWeights},
	EnsureRoot,
};
pub use sp_consensus_aura::sr25519::AuthorityId as AuraId;
pub use sp_runtime::{MultiAddress, Perbill, Permill};
use xcm_config::{XcmConfig, XcmOriginToTransactDispatchOrigin};

use bp_parachains::SingleParaStoredHeaderDataBuilder;
use bp_runtime::HeaderId;

#[cfg(any(feature = "std", test))]
pub use sp_runtime::BuildStorage;

use polkadot_runtime_common::{BlockHashCount, SlowAdjustingFeeUpdate};

use weights::{BlockExecutionWeight, ExtrinsicBaseWeight, RocksDbWeight};

use crate::{
	bridge_hub_rococo_config::{
		BridgeRefundBridgeHubWococoMessages, OnBridgeHubRococoBlobDispatcher,
		WithBridgeHubWococoMessageBridge,
	},
	bridge_hub_wococo_config::{
		BridgeRefundBridgeHubRococoMessages, OnBridgeHubWococoBlobDispatcher,
		WithBridgeHubRococoMessageBridge,
	},
	xcm_config::XcmRouter,
};
use bridge_runtime_common::{
	messages::{source::TargetHeaderChainAdapter, target::SourceHeaderChainAdapter},
	messages_xcm_extension::{XcmAsPlainPayload, XcmBlobMessageDispatch},
};
use parachains_common::{
	impls::DealWithFees,
	rococo::{consensus::*, currency::*, fee::WeightToFee},
	AccountId, Balance, BlockNumber, Hash, Header, Nonce, Signature, AVERAGE_ON_INITIALIZE_RATIO,
	HOURS, MAXIMUM_BLOCK_WEIGHT, NORMAL_DISPATCH_RATIO, SLOT_DURATION,
};
use xcm_executor::XcmExecutor;

/// The address format for describing accounts.
pub type Address = MultiAddress<AccountId, ()>;

/// Block type as expected by this runtime.
pub type Block = generic::Block<Header, UncheckedExtrinsic>;

/// A Block signed with a Justification
pub type SignedBlock = generic::SignedBlock<Block>;

/// BlockId type as expected by this runtime.
pub type BlockId = generic::BlockId<Block>;

/// The SignedExtension to the basic transaction logic.
pub type SignedExtra = (
	frame_system::CheckNonZeroSender<Runtime>,
	frame_system::CheckSpecVersion<Runtime>,
	frame_system::CheckTxVersion<Runtime>,
	frame_system::CheckGenesis<Runtime>,
	frame_system::CheckEra<Runtime>,
	frame_system::CheckNonce<Runtime>,
	frame_system::CheckWeight<Runtime>,
	pallet_transaction_payment::ChargeTransactionPayment<Runtime>,
	BridgeRejectObsoleteHeadersAndMessages,
	(BridgeRefundBridgeHubRococoMessages, BridgeRefundBridgeHubWococoMessages),
);

/// Unchecked extrinsic type as expected by this runtime.
pub type UncheckedExtrinsic =
	generic::UncheckedExtrinsic<Address, RuntimeCall, Signature, SignedExtra>;

/// Migrations to apply on runtime upgrade.
pub type Migrations = (pallet_collator_selection::migration::v1::MigrateToV1<Runtime>,);

/// Executive: handles dispatch to the various modules.
pub type Executive = frame_executive::Executive<
	Runtime,
	Block,
	frame_system::ChainContext<Runtime>,
	Runtime,
	AllPalletsWithSystem,
	Migrations,
>;

impl_opaque_keys! {
	pub struct SessionKeys {
		pub aura: Aura,
	}
}

#[sp_version::runtime_version]
pub const VERSION: RuntimeVersion = RuntimeVersion {
	spec_name: create_runtime_str!("bridge-hub-rococo"),
	impl_name: create_runtime_str!("bridge-hub-rococo"),
	authoring_version: 1,
	spec_version: 10000,
	impl_version: 0,
	apis: RUNTIME_API_VERSIONS,
	transaction_version: 3,
	state_version: 1,
};

/// The version information used to identify this runtime when compiled natively.
#[cfg(feature = "std")]
pub fn native_version() -> NativeVersion {
	NativeVersion { runtime_version: VERSION, can_author_with: Default::default() }
}

parameter_types! {
	pub const Version: RuntimeVersion = VERSION;
	pub RuntimeBlockLength: BlockLength =
		BlockLength::max_with_normal_ratio(5 * 1024 * 1024, NORMAL_DISPATCH_RATIO);
	pub RuntimeBlockWeights: BlockWeights = BlockWeights::builder()
		.base_block(BlockExecutionWeight::get())
		.for_class(DispatchClass::all(), |weights| {
			weights.base_extrinsic = ExtrinsicBaseWeight::get();
		})
		.for_class(DispatchClass::Normal, |weights| {
			weights.max_total = Some(NORMAL_DISPATCH_RATIO * MAXIMUM_BLOCK_WEIGHT);
		})
		.for_class(DispatchClass::Operational, |weights| {
			weights.max_total = Some(MAXIMUM_BLOCK_WEIGHT);
			// Operational transactions have some extra reserved space, so that they
			// are included even if block reached `MAXIMUM_BLOCK_WEIGHT`.
			weights.reserved = Some(
				MAXIMUM_BLOCK_WEIGHT - NORMAL_DISPATCH_RATIO * MAXIMUM_BLOCK_WEIGHT
			);
		})
		.avg_block_initialization(AVERAGE_ON_INITIALIZE_RATIO)
		.build_or_panic();
	pub const SS58Prefix: u16 = 42;
}

// Configure FRAME pallets to include in runtime.

impl frame_system::Config for Runtime {
	/// The identifier used to distinguish between accounts.
	type AccountId = AccountId;
	/// The aggregated dispatch type that is available for extrinsics.
	type RuntimeCall = RuntimeCall;
	/// The lookup mechanism to get account ID from whatever is passed in dispatchers.
	type Lookup = AccountIdLookup<AccountId, ()>;
	/// The index type for storing how many extrinsics an account has signed.
	type Nonce = Nonce;
	/// The type for hashing blocks and tries.
	type Hash = Hash;
	/// The hashing algorithm used.
	type Hashing = BlakeTwo256;
	/// The block type.
	type Block = Block;
	/// The ubiquitous event type.
	type RuntimeEvent = RuntimeEvent;
	/// The ubiquitous origin type.
	type RuntimeOrigin = RuntimeOrigin;
	/// Maximum number of block number to block hash mappings to keep (oldest pruned first).
	type BlockHashCount = BlockHashCount;
	/// Runtime version.
	type Version = Version;
	/// Converts a module to an index of this module in the runtime.
	type PalletInfo = PalletInfo;
	/// The data to be stored in an account.
	type AccountData = pallet_balances::AccountData<Balance>;
	/// What to do if a new account is created.
	type OnNewAccount = ();
	/// What to do if an account is fully reaped from the system.
	type OnKilledAccount = ();
	/// The weight of database operations that the runtime can invoke.
	type DbWeight = RocksDbWeight;
	/// The basic call filter to use in dispatchable.
	type BaseCallFilter = Everything;
	/// Weight information for the extrinsics of this pallet.
	type SystemWeightInfo = weights::frame_system::WeightInfo<Runtime>;
	/// Block & extrinsics weights: base values and limits.
	type BlockWeights = RuntimeBlockWeights;
	/// The maximum length of a block (in bytes).
	type BlockLength = RuntimeBlockLength;
	/// This is used as an identifier of the chain. 42 is the generic substrate prefix.
	type SS58Prefix = SS58Prefix;
	/// The action to take on a Runtime Upgrade
	type OnSetCode = cumulus_pallet_parachain_system::ParachainSetCode<Self>;
	type MaxConsumers = frame_support::traits::ConstU32<16>;
}

impl pallet_timestamp::Config for Runtime {
	/// A timestamp: milliseconds since the unix epoch.
	type Moment = u64;
	type OnTimestampSet = Aura;
	type MinimumPeriod = ConstU64<{ SLOT_DURATION / 2 }>;
	type WeightInfo = weights::pallet_timestamp::WeightInfo<Runtime>;
}

impl pallet_authorship::Config for Runtime {
	type FindAuthor = pallet_session::FindAccountFromAuthorIndex<Self, Aura>;
	type EventHandler = (CollatorSelection,);
}

parameter_types! {
	pub const ExistentialDeposit: Balance = EXISTENTIAL_DEPOSIT;
}

impl pallet_balances::Config for Runtime {
	/// The type for recording an account's balance.
	type Balance = Balance;
	type DustRemoval = ();
	/// The ubiquitous event type.
	type RuntimeEvent = RuntimeEvent;
	type ExistentialDeposit = ExistentialDeposit;
	type AccountStore = System;
	type WeightInfo = weights::pallet_balances::WeightInfo<Runtime>;
	type MaxLocks = ConstU32<50>;
	type MaxReserves = ConstU32<50>;
	type ReserveIdentifier = [u8; 8];
	type RuntimeHoldReason = RuntimeHoldReason;
	type FreezeIdentifier = ();
	type MaxHolds = ConstU32<0>;
	type MaxFreezes = ConstU32<0>;
}

parameter_types! {
	/// Relay Chain `TransactionByteFee` / 10
	pub const TransactionByteFee: Balance = MILLICENTS;
}

impl pallet_transaction_payment::Config for Runtime {
	type RuntimeEvent = RuntimeEvent;
	type OnChargeTransaction =
		pallet_transaction_payment::CurrencyAdapter<Balances, DealWithFees<Runtime>>;
	type OperationalFeeMultiplier = ConstU8<5>;
	type WeightToFee = WeightToFee;
	type LengthToFee = ConstantMultiplier<Balance, TransactionByteFee>;
	type FeeMultiplierUpdate = SlowAdjustingFeeUpdate<Self>;
}

parameter_types! {
	pub const ReservedXcmpWeight: Weight = MAXIMUM_BLOCK_WEIGHT.saturating_div(4);
	pub const ReservedDmpWeight: Weight = MAXIMUM_BLOCK_WEIGHT.saturating_div(4);
}

impl cumulus_pallet_parachain_system::Config for Runtime {
	type RuntimeEvent = RuntimeEvent;
	type OnSystemEvent = ();
	type SelfParaId = parachain_info::Pallet<Runtime>;
	type OutboundXcmpMessageSource = XcmpQueue;
	type DmpMessageHandler = DmpQueue;
	type ReservedDmpWeight = ReservedDmpWeight;
	type XcmpMessageHandler = XcmpQueue;
	type ReservedXcmpWeight = ReservedXcmpWeight;
	type CheckAssociatedRelayNumber = RelayNumberStrictlyIncreases;
	type ConsensusHook = cumulus_pallet_aura_ext::FixedVelocityConsensusHook<
		Runtime,
		RELAY_CHAIN_SLOT_DURATION_MILLIS,
		BLOCK_PROCESSING_VELOCITY,
		UNINCLUDED_SEGMENT_CAPACITY,
	>;
}

impl parachain_info::Config for Runtime {}

impl cumulus_pallet_aura_ext::Config for Runtime {}

impl cumulus_pallet_xcmp_queue::Config for Runtime {
	type RuntimeEvent = RuntimeEvent;
	type XcmExecutor = XcmExecutor<XcmConfig>;
	type ChannelInfo = ParachainSystem;
	type VersionWrapper = PolkadotXcm;
	type ExecuteOverweightOrigin = EnsureRoot<AccountId>;
	type ControllerOrigin = EnsureRoot<AccountId>;
	type ControllerOriginConverter = XcmOriginToTransactDispatchOrigin;
	type WeightInfo = weights::cumulus_pallet_xcmp_queue::WeightInfo<Runtime>;
	type PriceForSiblingDelivery = ();
}

impl cumulus_pallet_dmp_queue::Config for Runtime {
	type RuntimeEvent = RuntimeEvent;
	type XcmExecutor = XcmExecutor<XcmConfig>;
	type ExecuteOverweightOrigin = EnsureRoot<AccountId>;
}

pub const PERIOD: u32 = 6 * HOURS;
pub const OFFSET: u32 = 0;

impl pallet_session::Config for Runtime {
	type RuntimeEvent = RuntimeEvent;
	type ValidatorId = <Self as frame_system::Config>::AccountId;
	// we don't have stash and controller, thus we don't need the convert as well.
	type ValidatorIdOf = pallet_collator_selection::IdentityCollator;
	type ShouldEndSession = pallet_session::PeriodicSessions<ConstU32<PERIOD>, ConstU32<OFFSET>>;
	type NextSessionRotation = pallet_session::PeriodicSessions<ConstU32<PERIOD>, ConstU32<OFFSET>>;
	type SessionManager = CollatorSelection;
	// Essentially just Aura, but let's be pedantic.
	type SessionHandler = <SessionKeys as sp_runtime::traits::OpaqueKeys>::KeyTypeIdProviders;
	type Keys = SessionKeys;
	type WeightInfo = weights::pallet_session::WeightInfo<Runtime>;
}

impl pallet_aura::Config for Runtime {
	type AuthorityId = AuraId;
	type DisabledValidators = ();
	type MaxAuthorities = ConstU32<100_000>;
	type AllowMultipleBlocksPerSlot = ConstBool<false>;
	#[cfg(feature = "experimental")]
	type SlotDuration = pallet_aura::MinimumPeriodTimesTwo<Self>;
}

parameter_types! {
	pub const PotId: PalletId = PalletId(*b"PotStake");
	pub const SessionLength: BlockNumber = 6 * HOURS;
}

pub type CollatorSelectionUpdateOrigin = EnsureRoot<AccountId>;

impl pallet_collator_selection::Config for Runtime {
	type RuntimeEvent = RuntimeEvent;
	type Currency = Balances;
	type UpdateOrigin = CollatorSelectionUpdateOrigin;
	type PotId = PotId;
	type MaxCandidates = ConstU32<100>;
	type MinEligibleCollators = ConstU32<4>;
	type MaxInvulnerables = ConstU32<20>;
	// should be a multiple of session or things will get inconsistent
	type KickThreshold = ConstU32<PERIOD>;
	type ValidatorId = <Self as frame_system::Config>::AccountId;
	type ValidatorIdOf = pallet_collator_selection::IdentityCollator;
	type ValidatorRegistration = Session;
	type WeightInfo = weights::pallet_collator_selection::WeightInfo<Runtime>;
}

parameter_types! {
	// One storage item; key size is 32; value is size 4+4+16+32 bytes = 56 bytes.
	pub const DepositBase: Balance = deposit(1, 88);
	// Additional storage item size of 32 bytes.
	pub const DepositFactor: Balance = deposit(0, 32);
}

impl pallet_multisig::Config for Runtime {
	type RuntimeEvent = RuntimeEvent;
	type RuntimeCall = RuntimeCall;
	type Currency = Balances;
	type DepositBase = DepositBase;
	type DepositFactor = DepositFactor;
	type MaxSignatories = ConstU32<100>;
	type WeightInfo = weights::pallet_multisig::WeightInfo<Runtime>;
}

impl pallet_utility::Config for Runtime {
	type RuntimeEvent = RuntimeEvent;
	type RuntimeCall = RuntimeCall;
	type PalletsOrigin = OriginCaller;
	type WeightInfo = weights::pallet_utility::WeightInfo<Runtime>;
}

// Add bridge pallets (GPA)

/// Add GRANDPA bridge pallet to track Wococo relay chain on Rococo BridgeHub
pub type BridgeGrandpaWococoInstance = pallet_bridge_grandpa::Instance1;
impl pallet_bridge_grandpa::Config<BridgeGrandpaWococoInstance> for Runtime {
	type RuntimeEvent = RuntimeEvent;
	type BridgedChain = bp_wococo::Wococo;
	type MaxFreeMandatoryHeadersPerBlock = ConstU32<4>;
	type HeadersToKeep = RelayChainHeadersToKeep;
	type WeightInfo = weights::pallet_bridge_grandpa_bridge_wococo_grandpa::WeightInfo<Runtime>;
}

/// Add GRANDPA bridge pallet to track Rococo relay chain on Wococo BridgeHub
pub type BridgeGrandpaRococoInstance = pallet_bridge_grandpa::Instance2;
impl pallet_bridge_grandpa::Config<BridgeGrandpaRococoInstance> for Runtime {
	type RuntimeEvent = RuntimeEvent;
	type BridgedChain = bp_rococo::Rococo;
	type MaxFreeMandatoryHeadersPerBlock = ConstU32<4>;
	type HeadersToKeep = RelayChainHeadersToKeep;
	type WeightInfo = weights::pallet_bridge_grandpa_bridge_rococo_grandpa::WeightInfo<Runtime>;
}

parameter_types! {
	pub const RelayChainHeadersToKeep: u32 = 1024;
	pub const ParachainHeadsToKeep: u32 = 64;
	pub const RelayerStakeLease: u32 = 8;

	pub const RococoBridgeParachainPalletName: &'static str = "Paras";
	pub const WococoBridgeParachainPalletName: &'static str = "Paras";
	pub const MaxRococoParaHeadDataSize: u32 = bp_rococo::MAX_NESTED_PARACHAIN_HEAD_DATA_SIZE;
	pub const MaxWococoParaHeadDataSize: u32 = bp_wococo::MAX_NESTED_PARACHAIN_HEAD_DATA_SIZE;

	pub storage DeliveryRewardInBalance: u64 = 1_000_000;
	pub storage RequiredStakeForStakeAndSlash: Balance = 1_000_000;

	pub const RelayerStakeReserveId: [u8; 8] = *b"brdgrlrs";
}

/// Add parachain bridge pallet to track Wococo BridgeHub parachain
pub type BridgeParachainWococoInstance = pallet_bridge_parachains::Instance1;
impl pallet_bridge_parachains::Config<BridgeParachainWococoInstance> for Runtime {
	type RuntimeEvent = RuntimeEvent;
	type WeightInfo = weights::pallet_bridge_parachains_bridge_parachains_bench_runtime_bridge_parachain_wococo_instance::WeightInfo<Runtime>;
	type BridgesGrandpaPalletInstance = BridgeGrandpaWococoInstance;
	type ParasPalletName = WococoBridgeParachainPalletName;
	type ParaStoredHeaderDataBuilder =
		SingleParaStoredHeaderDataBuilder<bp_bridge_hub_wococo::BridgeHubWococo>;
	type HeadsToKeep = ParachainHeadsToKeep;
	type MaxParaHeadDataSize = MaxWococoParaHeadDataSize;
}

/// Add parachain bridge pallet to track Rococo BridgeHub parachain
pub type BridgeParachainRococoInstance = pallet_bridge_parachains::Instance2;
impl pallet_bridge_parachains::Config<BridgeParachainRococoInstance> for Runtime {
	type RuntimeEvent = RuntimeEvent;
	type WeightInfo = weights::pallet_bridge_parachains_bridge_parachains_bench_runtime_bridge_parachain_rococo_instance::WeightInfo<Runtime>;
	type BridgesGrandpaPalletInstance = BridgeGrandpaRococoInstance;
	type ParasPalletName = RococoBridgeParachainPalletName;
	type ParaStoredHeaderDataBuilder =
		SingleParaStoredHeaderDataBuilder<bp_bridge_hub_rococo::BridgeHubRococo>;
	type HeadsToKeep = ParachainHeadsToKeep;
	type MaxParaHeadDataSize = MaxRococoParaHeadDataSize;
}

/// Add XCM messages support for BridgeHubRococo to support Rococo->Wococo XCM messages
pub type WithBridgeHubWococoMessagesInstance = pallet_bridge_messages::Instance1;
impl pallet_bridge_messages::Config<WithBridgeHubWococoMessagesInstance> for Runtime {
	type RuntimeEvent = RuntimeEvent;
	type WeightInfo = weights::pallet_bridge_messages_bridge_messages_bench_runtime_with_bridge_hub_wococo_messages_instance::WeightInfo<Runtime>;
	type BridgedChainId = bridge_hub_rococo_config::BridgeHubWococoChainId;
	type ActiveOutboundLanes = bridge_hub_rococo_config::ActiveOutboundLanesToBridgeHubWococo;
	type MaxUnrewardedRelayerEntriesAtInboundLane =
		bridge_hub_rococo_config::MaxUnrewardedRelayerEntriesAtInboundLane;
	type MaxUnconfirmedMessagesAtInboundLane =
		bridge_hub_rococo_config::MaxUnconfirmedMessagesAtInboundLane;

	type MaximalOutboundPayloadSize =
		bridge_hub_rococo_config::ToBridgeHubWococoMaximalOutboundPayloadSize;
	type OutboundPayload = XcmAsPlainPayload;

	type InboundPayload = XcmAsPlainPayload;
	type InboundRelayer = AccountId;
	type DeliveryPayments = ();

	type TargetHeaderChain = TargetHeaderChainAdapter<WithBridgeHubWococoMessageBridge>;
	type LaneMessageVerifier = bridge_hub_rococo_config::ToBridgeHubWococoMessageVerifier;
	type DeliveryConfirmationPayments = pallet_bridge_relayers::DeliveryConfirmationPaymentsAdapter<
		Runtime,
		WithBridgeHubWococoMessagesInstance,
		DeliveryRewardInBalance,
	>;

	type SourceHeaderChain = SourceHeaderChainAdapter<WithBridgeHubWococoMessageBridge>;
	type MessageDispatch =
		XcmBlobMessageDispatch<OnBridgeHubRococoBlobDispatcher, Self::WeightInfo, ()>;
	type OnMessagesDelivered = ();
}

/// Add XCM messages support for BridgeHubWococo to support Wococo->Rococo XCM messages
pub type WithBridgeHubRococoMessagesInstance = pallet_bridge_messages::Instance2;
impl pallet_bridge_messages::Config<WithBridgeHubRococoMessagesInstance> for Runtime {
	type RuntimeEvent = RuntimeEvent;
	type WeightInfo = weights::pallet_bridge_messages_bridge_messages_bench_runtime_with_bridge_hub_rococo_messages_instance::WeightInfo<Runtime>;
	type BridgedChainId = bridge_hub_wococo_config::BridgeHubRococoChainId;
	type ActiveOutboundLanes = bridge_hub_wococo_config::ActiveOutboundLanesToBridgeHubRococo;
	type MaxUnrewardedRelayerEntriesAtInboundLane =
		bridge_hub_wococo_config::MaxUnrewardedRelayerEntriesAtInboundLane;
	type MaxUnconfirmedMessagesAtInboundLane =
		bridge_hub_wococo_config::MaxUnconfirmedMessagesAtInboundLane;

	type MaximalOutboundPayloadSize =
		bridge_hub_wococo_config::ToBridgeHubRococoMaximalOutboundPayloadSize;
	type OutboundPayload = XcmAsPlainPayload;

	type InboundPayload = XcmAsPlainPayload;
	type InboundRelayer = AccountId;
	type DeliveryPayments = ();

	type TargetHeaderChain = TargetHeaderChainAdapter<WithBridgeHubRococoMessageBridge>;
	type LaneMessageVerifier = bridge_hub_wococo_config::ToBridgeHubRococoMessageVerifier;
	type DeliveryConfirmationPayments = pallet_bridge_relayers::DeliveryConfirmationPaymentsAdapter<
		Runtime,
		WithBridgeHubRococoMessagesInstance,
		DeliveryRewardInBalance,
	>;

	type SourceHeaderChain = SourceHeaderChainAdapter<WithBridgeHubRococoMessageBridge>;
	type MessageDispatch =
		XcmBlobMessageDispatch<OnBridgeHubWococoBlobDispatcher, Self::WeightInfo, ()>;
	type OnMessagesDelivered = ();
}

/// Allows collect and claim rewards for relayers
impl pallet_bridge_relayers::Config for Runtime {
	type RuntimeEvent = RuntimeEvent;
	type Reward = Balance;
	type PaymentProcedure =
		bp_relayers::PayRewardFromAccount<pallet_balances::Pallet<Runtime>, AccountId>;
	type StakeAndSlash = pallet_bridge_relayers::StakeAndSlashNamed<
		AccountId,
		BlockNumber,
		Balances,
		RelayerStakeReserveId,
		RequiredStakeForStakeAndSlash,
		RelayerStakeLease,
	>;
	type WeightInfo = weights::pallet_bridge_relayers::WeightInfo<Runtime>;
}

// Create the runtime by composing the FRAME pallets that were previously configured.
construct_runtime!(
	pub enum Runtime
	{
		// System support stuff.
		System: frame_system::{Pallet, Call, Config<T>, Storage, Event<T>} = 0,
		ParachainSystem: cumulus_pallet_parachain_system::{
			Pallet, Call, Config<T>, Storage, Inherent, Event<T>, ValidateUnsigned,
		} = 1,
		Timestamp: pallet_timestamp::{Pallet, Call, Storage, Inherent} = 2,
		ParachainInfo: parachain_info::{Pallet, Storage, Config<T>} = 3,

		// Monetary stuff.
		Balances: pallet_balances::{Pallet, Call, Storage, Config<T>, Event<T>} = 10,
		TransactionPayment: pallet_transaction_payment::{Pallet, Storage, Event<T>} = 11,

		// Collator support. The order of these 4 are important and shall not change.
		Authorship: pallet_authorship::{Pallet, Storage} = 20,
		CollatorSelection: pallet_collator_selection::{Pallet, Call, Storage, Event<T>, Config<T>} = 21,
		Session: pallet_session::{Pallet, Call, Storage, Event, Config<T>} = 22,
		Aura: pallet_aura::{Pallet, Storage, Config<T>} = 23,
		AuraExt: cumulus_pallet_aura_ext::{Pallet, Storage, Config<T>} = 24,

		// XCM helpers.
		XcmpQueue: cumulus_pallet_xcmp_queue::{Pallet, Call, Storage, Event<T>} = 30,
		PolkadotXcm: pallet_xcm::{Pallet, Call, Event<T>, Origin, Config<T>} = 31,
		CumulusXcm: cumulus_pallet_xcm::{Pallet, Event<T>, Origin} = 32,
		DmpQueue: cumulus_pallet_dmp_queue::{Pallet, Call, Storage, Event<T>} = 33,

		// Handy utilities.
		Utility: pallet_utility::{Pallet, Call, Event} = 40,
		Multisig: pallet_multisig::{Pallet, Call, Storage, Event<T>} = 36,

		// Rococo and Wococo BridgeHubs are sharing the runtime, so this runtime has two sets of
		// bridge pallets. Both are deployed at both runtimes, but only one set is actually used
		// at particular runtime.

		// With-Wococo bridge modules that are active (used) at Rococo BridgeHub runtime.
		BridgeWococoGrandpa: pallet_bridge_grandpa::<Instance1>::{Pallet, Call, Storage, Event<T>, Config<T>} = 41,
		BridgeWococoParachain: pallet_bridge_parachains::<Instance1>::{Pallet, Call, Storage, Event<T>} = 42,
		BridgeWococoMessages: pallet_bridge_messages::<Instance1>::{Pallet, Call, Storage, Event<T>, Config<T>} = 46,

		// With-Rococo bridge modules that are active (used) at Wococo BridgeHub runtime.
		BridgeRococoGrandpa: pallet_bridge_grandpa::<Instance2>::{Pallet, Call, Storage, Event<T>, Config<T>} = 43,
		BridgeRococoParachain: pallet_bridge_parachains::<Instance2>::{Pallet, Call, Storage, Event<T>} = 44,
		BridgeRococoMessages: pallet_bridge_messages::<Instance2>::{Pallet, Call, Storage, Event<T>, Config<T>} = 45,

		BridgeRelayers: pallet_bridge_relayers::{Pallet, Call, Storage, Event<T>} = 47,
	}
);

bridge_runtime_common::generate_bridge_reject_obsolete_headers_and_messages! {
	RuntimeCall, AccountId,
	// Grandpa
	BridgeRococoGrandpa, BridgeWococoGrandpa,
	// Parachains
	BridgeRococoParachain, BridgeWococoParachain,
	// Messages
	BridgeRococoMessages, BridgeWococoMessages
}

#[cfg(feature = "runtime-benchmarks")]
#[macro_use]
extern crate frame_benchmarking;

#[cfg(feature = "runtime-benchmarks")]
mod benches {
	define_benchmarks!(
		[frame_system, SystemBench::<Runtime>]
		[pallet_balances, Balances]
		[pallet_multisig, Multisig]
		[pallet_session, SessionBench::<Runtime>]
		[pallet_utility, Utility]
		[pallet_timestamp, Timestamp]
		[pallet_collator_selection, CollatorSelection]
		[cumulus_pallet_xcmp_queue, XcmpQueue]
		// XCM
		[pallet_xcm, PolkadotXcm]
		// NOTE: Make sure you point to the individual modules below.
		[pallet_xcm_benchmarks::fungible, XcmBalances]
		[pallet_xcm_benchmarks::generic, XcmGeneric]
		// Bridge pallets at Rococo
		[pallet_bridge_grandpa, BridgeWococoGrandpa]
		[pallet_bridge_parachains, BridgeParachainsBench::<Runtime, BridgeParachainWococoInstance>]
		[pallet_bridge_messages, BridgeMessagesBench::<Runtime, WithBridgeHubWococoMessagesInstance>]
		// Bridge pallets at Wococo
		[pallet_bridge_grandpa, BridgeRococoGrandpa]
		[pallet_bridge_parachains, BridgeParachainsBench::<Runtime, BridgeParachainRococoInstance>]
		[pallet_bridge_messages, BridgeMessagesBench::<Runtime, WithBridgeHubRococoMessagesInstance>]
		// Bridge relayer pallets
		[pallet_bridge_relayers, BridgeRelayersBench::<Runtime>]
	);
}

impl_runtime_apis! {
	impl sp_consensus_aura::AuraApi<Block, AuraId> for Runtime {
		fn slot_duration() -> sp_consensus_aura::SlotDuration {
			sp_consensus_aura::SlotDuration::from_millis(Aura::slot_duration())
		}

		fn authorities() -> Vec<AuraId> {
			Aura::authorities().into_inner()
		}
	}

	impl sp_api::Core<Block> for Runtime {
		fn version() -> RuntimeVersion {
			VERSION
		}

		fn execute_block(block: Block) {
			Executive::execute_block(block)
		}

		fn initialize_block(header: &<Block as BlockT>::Header) {
			Executive::initialize_block(header)
		}
	}

	impl sp_api::Metadata<Block> for Runtime {
		fn metadata() -> OpaqueMetadata {
			OpaqueMetadata::new(Runtime::metadata().into())
		}

		fn metadata_at_version(version: u32) -> Option<OpaqueMetadata> {
			Runtime::metadata_at_version(version)
		}

		fn metadata_versions() -> sp_std::vec::Vec<u32> {
			Runtime::metadata_versions()
		}
	}

	impl sp_block_builder::BlockBuilder<Block> for Runtime {
		fn apply_extrinsic(extrinsic: <Block as BlockT>::Extrinsic) -> ApplyExtrinsicResult {
			Executive::apply_extrinsic(extrinsic)
		}

		fn finalize_block() -> <Block as BlockT>::Header {
			Executive::finalize_block()
		}

		fn inherent_extrinsics(data: sp_inherents::InherentData) -> Vec<<Block as BlockT>::Extrinsic> {
			data.create_extrinsics()
		}

		fn check_inherents(
			block: Block,
			data: sp_inherents::InherentData,
		) -> sp_inherents::CheckInherentsResult {
			data.check_extrinsics(&block)
		}
	}

	impl sp_transaction_pool::runtime_api::TaggedTransactionQueue<Block> for Runtime {
		fn validate_transaction(
			source: TransactionSource,
			tx: <Block as BlockT>::Extrinsic,
			block_hash: <Block as BlockT>::Hash,
		) -> TransactionValidity {
			Executive::validate_transaction(source, tx, block_hash)
		}
	}

	impl sp_offchain::OffchainWorkerApi<Block> for Runtime {
		fn offchain_worker(header: &<Block as BlockT>::Header) {
			Executive::offchain_worker(header)
		}
	}

	impl sp_session::SessionKeys<Block> for Runtime {
		fn generate_session_keys(seed: Option<Vec<u8>>) -> Vec<u8> {
			SessionKeys::generate(seed)
		}

		fn decode_session_keys(
			encoded: Vec<u8>,
		) -> Option<Vec<(Vec<u8>, KeyTypeId)>> {
			SessionKeys::decode_into_raw_public_keys(&encoded)
		}
	}

	impl frame_system_rpc_runtime_api::AccountNonceApi<Block, AccountId, Nonce> for Runtime {
		fn account_nonce(account: AccountId) -> Nonce {
			System::account_nonce(account)
		}
	}

	impl pallet_transaction_payment_rpc_runtime_api::TransactionPaymentApi<Block, Balance> for Runtime {
		fn query_info(
			uxt: <Block as BlockT>::Extrinsic,
			len: u32,
		) -> pallet_transaction_payment_rpc_runtime_api::RuntimeDispatchInfo<Balance> {
			TransactionPayment::query_info(uxt, len)
		}
		fn query_fee_details(
			uxt: <Block as BlockT>::Extrinsic,
			len: u32,
		) -> pallet_transaction_payment::FeeDetails<Balance> {
			TransactionPayment::query_fee_details(uxt, len)
		}
		fn query_weight_to_fee(weight: Weight) -> Balance {
			TransactionPayment::weight_to_fee(weight)
		}
		fn query_length_to_fee(length: u32) -> Balance {
			TransactionPayment::length_to_fee(length)
		}
	}

	impl pallet_transaction_payment_rpc_runtime_api::TransactionPaymentCallApi<Block, Balance, RuntimeCall>
		for Runtime
	{
		fn query_call_info(
			call: RuntimeCall,
			len: u32,
		) -> pallet_transaction_payment::RuntimeDispatchInfo<Balance> {
			TransactionPayment::query_call_info(call, len)
		}
		fn query_call_fee_details(
			call: RuntimeCall,
			len: u32,
		) -> pallet_transaction_payment::FeeDetails<Balance> {
			TransactionPayment::query_call_fee_details(call, len)
		}
		fn query_weight_to_fee(weight: Weight) -> Balance {
			TransactionPayment::weight_to_fee(weight)
		}
		fn query_length_to_fee(length: u32) -> Balance {
			TransactionPayment::length_to_fee(length)
		}
	}

	impl cumulus_primitives_core::CollectCollationInfo<Block> for Runtime {
		fn collect_collation_info(header: &<Block as BlockT>::Header) -> cumulus_primitives_core::CollationInfo {
			ParachainSystem::collect_collation_info(header)
		}
	}

	impl bp_rococo::RococoFinalityApi<Block> for Runtime {
		fn best_finalized() -> Option<HeaderId<bp_rococo::Hash, bp_rococo::BlockNumber>> {
			BridgeRococoGrandpa::best_finalized()
		}
		fn synced_headers_grandpa_info(
		) -> Vec<bp_header_chain::StoredHeaderGrandpaInfo<bp_rococo::Header>> {
			BridgeRococoGrandpa::synced_headers_grandpa_info()
		}
	}

	impl bp_wococo::WococoFinalityApi<Block> for Runtime {
		fn best_finalized() -> Option<HeaderId<bp_wococo::Hash, bp_wococo::BlockNumber>> {
			BridgeWococoGrandpa::best_finalized()
		}
		fn synced_headers_grandpa_info(
		) -> Vec<bp_header_chain::StoredHeaderGrandpaInfo<bp_wococo::Header>> {
			BridgeWococoGrandpa::synced_headers_grandpa_info()
		}
	}


	impl bp_bridge_hub_rococo::BridgeHubRococoFinalityApi<Block> for Runtime {
		fn best_finalized() -> Option<HeaderId<Hash, BlockNumber>> {
			BridgeRococoParachain::best_parachain_head_id::<
				bp_bridge_hub_rococo::BridgeHubRococo
			>().unwrap_or(None)
		}
	}

	impl bp_bridge_hub_wococo::BridgeHubWococoFinalityApi<Block> for Runtime {
		fn best_finalized() -> Option<HeaderId<Hash, BlockNumber>> {
			BridgeWococoParachain::best_parachain_head_id::<
				bp_bridge_hub_wococo::BridgeHubWococo
			>().unwrap_or(None)
		}
	}

	// This exposed by BridgeHubRococo
	impl bp_bridge_hub_wococo::FromBridgeHubWococoInboundLaneApi<Block> for Runtime {
		fn message_details(
			lane: bp_messages::LaneId,
			messages: Vec<(bp_messages::MessagePayload, bp_messages::OutboundMessageDetails)>,
		) -> Vec<bp_messages::InboundMessageDetails> {
			bridge_runtime_common::messages_api::inbound_message_details::<
				Runtime,
				WithBridgeHubWococoMessagesInstance,
			>(lane, messages)
		}
	}

	// This exposed by BridgeHubRococo
	impl bp_bridge_hub_wococo::ToBridgeHubWococoOutboundLaneApi<Block> for Runtime {
		fn message_details(
			lane: bp_messages::LaneId,
			begin: bp_messages::MessageNonce,
			end: bp_messages::MessageNonce,
		) -> Vec<bp_messages::OutboundMessageDetails> {
			bridge_runtime_common::messages_api::outbound_message_details::<
				Runtime,
				WithBridgeHubWococoMessagesInstance,
			>(lane, begin, end)
		}
	}

	// This is exposed by BridgeHubWococo
	impl bp_bridge_hub_rococo::FromBridgeHubRococoInboundLaneApi<Block> for Runtime {
		fn message_details(
			lane: bp_messages::LaneId,
			messages: Vec<(bp_messages::MessagePayload, bp_messages::OutboundMessageDetails)>,
		) -> Vec<bp_messages::InboundMessageDetails> {
			bridge_runtime_common::messages_api::inbound_message_details::<
				Runtime,
				WithBridgeHubRococoMessagesInstance,
			>(lane, messages)
		}
	}

	// This is exposed by BridgeHubWococo
	impl bp_bridge_hub_rococo::ToBridgeHubRococoOutboundLaneApi<Block> for Runtime {
		fn message_details(
			lane: bp_messages::LaneId,
			begin: bp_messages::MessageNonce,
			end: bp_messages::MessageNonce,
		) -> Vec<bp_messages::OutboundMessageDetails> {
			bridge_runtime_common::messages_api::outbound_message_details::<
				Runtime,
				WithBridgeHubRococoMessagesInstance,
			>(lane, begin, end)
		}
	}

	#[cfg(feature = "try-runtime")]
	impl frame_try_runtime::TryRuntime<Block> for Runtime {
		fn on_runtime_upgrade(checks: frame_try_runtime::UpgradeCheckSelect) -> (Weight, Weight) {
			let weight = Executive::try_runtime_upgrade(checks).unwrap();
			(weight, RuntimeBlockWeights::get().max_block)
		}

		fn execute_block(
			block: Block,
			state_root_check: bool,
			signature_check: bool,
			select: frame_try_runtime::TryStateSelect,
		) -> Weight {
			// NOTE: intentional unwrap: we don't want to propagate the error backwards, and want to
			// have a backtrace here.
			Executive::try_execute_block(block, state_root_check, signature_check, select).unwrap()
		}
	}

	#[cfg(feature = "runtime-benchmarks")]
	impl frame_benchmarking::Benchmark<Block> for Runtime {
		fn benchmark_metadata(extra: bool) -> (
			Vec<frame_benchmarking::BenchmarkList>,
			Vec<frame_support::traits::StorageInfo>,
		) {
			use frame_benchmarking::{Benchmarking, BenchmarkList};
			use frame_support::traits::StorageInfoTrait;
			use frame_system_benchmarking::Pallet as SystemBench;
			use cumulus_pallet_session_benchmarking::Pallet as SessionBench;

			// This is defined once again in dispatch_benchmark, because list_benchmarks!
			// and add_benchmarks! are macros exported by define_benchmarks! macros and those types
			// are referenced in that call.
			type XcmBalances = pallet_xcm_benchmarks::fungible::Pallet::<Runtime>;
			type XcmGeneric = pallet_xcm_benchmarks::generic::Pallet::<Runtime>;

			use pallet_bridge_parachains::benchmarking::Pallet as BridgeParachainsBench;
			use pallet_bridge_messages::benchmarking::Pallet as BridgeMessagesBench;
			use pallet_bridge_relayers::benchmarking::Pallet as BridgeRelayersBench;

			let mut list = Vec::<BenchmarkList>::new();
			list_benchmarks!(list, extra);

			let storage_info = AllPalletsWithSystem::storage_info();
			(list, storage_info)
		}

		fn dispatch_benchmark(
			config: frame_benchmarking::BenchmarkConfig
		) -> Result<Vec<frame_benchmarking::BenchmarkBatch>, sp_runtime::RuntimeString> {
			use frame_benchmarking::{Benchmarking, BenchmarkBatch, BenchmarkError};
			use sp_storage::TrackedStorageKey;

			use frame_system_benchmarking::Pallet as SystemBench;
			impl frame_system_benchmarking::Config for Runtime {
				fn setup_set_code_requirements(code: &sp_std::vec::Vec<u8>) -> Result<(), BenchmarkError> {
					ParachainSystem::initialize_for_set_code_benchmark(code.len() as u32);
					Ok(())
				}

				fn verify_set_code() {
					System::assert_last_event(cumulus_pallet_parachain_system::Event::<Runtime>::ValidationFunctionStored.into());
				}
			}

			use cumulus_pallet_session_benchmarking::Pallet as SessionBench;
			impl cumulus_pallet_session_benchmarking::Config for Runtime {}

			use xcm::latest::prelude::*;
			use xcm_config::RelayLocation;

			impl pallet_xcm_benchmarks::Config for Runtime {
				type XcmConfig = xcm_config::XcmConfig;
				type AccountIdConverter = xcm_config::LocationToAccountId;
				fn valid_destination() -> Result<MultiLocation, BenchmarkError> {
					Ok(RelayLocation::get())
				}
				fn worst_case_holding(_depositable_count: u32) -> MultiAssets {
					// just concrete assets according to relay chain.
					let assets: Vec<MultiAsset> = vec![
						MultiAsset {
							id: Concrete(RelayLocation::get()),
							fun: Fungible(1_000_000 * UNITS),
						}
					];
					assets.into()
				}
			}

			parameter_types! {
				pub const TrustedTeleporter: Option<(MultiLocation, MultiAsset)> = Some((
					RelayLocation::get(),
					MultiAsset { fun: Fungible(UNITS), id: Concrete(RelayLocation::get()) },
				));
				pub const CheckedAccount: Option<(AccountId, xcm_builder::MintLocation)> = None;
				pub const TrustedReserve: Option<(MultiLocation, MultiAsset)> = None;
			}

			impl pallet_xcm_benchmarks::fungible::Config for Runtime {
				type TransactAsset = Balances;

				type CheckedAccount = CheckedAccount;
				type TrustedTeleporter = TrustedTeleporter;
				type TrustedReserve = TrustedReserve;

				fn get_multi_asset() -> MultiAsset {
					MultiAsset {
						id: Concrete(RelayLocation::get()),
						fun: Fungible(UNITS),
					}
				}
			}

			impl pallet_xcm_benchmarks::generic::Config for Runtime {
				type RuntimeCall = RuntimeCall;

				fn worst_case_response() -> (u64, Response) {
					(0u64, Response::Version(Default::default()))
				}

				fn worst_case_asset_exchange() -> Result<(MultiAssets, MultiAssets), BenchmarkError> {
					Err(BenchmarkError::Skip)
				}

				fn universal_alias() -> Result<(MultiLocation, Junction), BenchmarkError> {
					Err(BenchmarkError::Skip)
				}

				fn transact_origin_and_runtime_call() -> Result<(MultiLocation, RuntimeCall), BenchmarkError> {
					Ok((RelayLocation::get(), frame_system::Call::remark_with_event { remark: vec![] }.into()))
				}

				fn subscribe_origin() -> Result<MultiLocation, BenchmarkError> {
					Ok(RelayLocation::get())
				}

				fn claimable_asset() -> Result<(MultiLocation, MultiLocation, MultiAssets), BenchmarkError> {
					let origin = RelayLocation::get();
					let assets: MultiAssets = (Concrete(RelayLocation::get()), 1_000 * UNITS).into();
					let ticket = MultiLocation { parents: 0, interior: Here };
					Ok((origin, ticket, assets))
				}

				fn unlockable_asset() -> Result<(MultiLocation, MultiLocation, MultiAsset), BenchmarkError> {
					Err(BenchmarkError::Skip)
				}

				fn export_message_origin_and_destination(
				) -> Result<(MultiLocation, NetworkId, InteriorMultiLocation), BenchmarkError> {
					Ok((RelayLocation::get(), NetworkId::Wococo, X1(Parachain(100))))
				}

				fn alias_origin() -> Result<(MultiLocation, MultiLocation), BenchmarkError> {
					Err(BenchmarkError::Skip)
				}
			}

			type XcmBalances = pallet_xcm_benchmarks::fungible::Pallet::<Runtime>;
			type XcmGeneric = pallet_xcm_benchmarks::generic::Pallet::<Runtime>;

			use bridge_runtime_common::messages_benchmarking::{
				prepare_message_delivery_proof_from_parachain,
				prepare_message_proof_from_parachain,
				generate_xcm_builder_bridge_message_sample,
			};
			use pallet_bridge_messages::benchmarking::{
				Config as BridgeMessagesConfig,
				Pallet as BridgeMessagesBench,
				MessageDeliveryProofParams,
				MessageProofParams,
			};

			impl BridgeMessagesConfig<WithBridgeHubWococoMessagesInstance> for Runtime {
				fn is_relayer_rewarded(relayer: &Self::AccountId) -> bool {
					let bench_lane_id = <Self as BridgeMessagesConfig<WithBridgeHubWococoMessagesInstance>>::bench_lane_id();
					let bridged_chain_id = bp_runtime::BRIDGE_HUB_WOCOCO_CHAIN_ID;
					pallet_bridge_relayers::Pallet::<Runtime>::relayer_reward(
						relayer,
						bp_relayers::RewardsAccountParams::new(
							bench_lane_id,
							bridged_chain_id,
							bp_relayers::RewardsAccountOwner::BridgedChain
						)
					).is_some()
				}

				fn prepare_message_proof(
					params: MessageProofParams,
				) -> (bridge_hub_rococo_config::FromWococoBridgeHubMessagesProof, Weight) {
					use cumulus_primitives_core::XcmpMessageSource;
					assert!(XcmpQueue::take_outbound_messages(usize::MAX).is_empty());
					ParachainSystem::open_outbound_hrmp_channel_for_benchmarks_or_tests(42.into());
					prepare_message_proof_from_parachain::<
						Runtime,
						BridgeGrandpaWococoInstance,
						bridge_hub_rococo_config::WithBridgeHubWococoMessageBridge,
					>(params, generate_xcm_builder_bridge_message_sample(X2(GlobalConsensus(Rococo), Parachain(42))))
				}

				fn prepare_message_delivery_proof(
					params: MessageDeliveryProofParams<AccountId>,
				) -> bridge_hub_rococo_config::ToWococoBridgeHubMessagesDeliveryProof {
					prepare_message_delivery_proof_from_parachain::<
						Runtime,
						BridgeGrandpaWococoInstance,
						bridge_hub_rococo_config::WithBridgeHubWococoMessageBridge,
					>(params)
				}

				fn is_message_successfully_dispatched(_nonce: bp_messages::MessageNonce) -> bool {
					use cumulus_primitives_core::XcmpMessageSource;
					!XcmpQueue::take_outbound_messages(usize::MAX).is_empty()
				}
			}

			impl BridgeMessagesConfig<WithBridgeHubRococoMessagesInstance> for Runtime {
				fn is_relayer_rewarded(relayer: &Self::AccountId) -> bool {
					let bench_lane_id = <Self as BridgeMessagesConfig<WithBridgeHubRococoMessagesInstance>>::bench_lane_id();
					let bridged_chain_id = bp_runtime::BRIDGE_HUB_ROCOCO_CHAIN_ID;
					pallet_bridge_relayers::Pallet::<Runtime>::relayer_reward(
						relayer,
						bp_relayers::RewardsAccountParams::new(
							bench_lane_id,
							bridged_chain_id,
							bp_relayers::RewardsAccountOwner::BridgedChain
						)
					).is_some()
				}

				fn prepare_message_proof(
					params: MessageProofParams,
				) -> (bridge_hub_wococo_config::FromRococoBridgeHubMessagesProof, Weight) {
					use cumulus_primitives_core::XcmpMessageSource;
					assert!(XcmpQueue::take_outbound_messages(usize::MAX).is_empty());
					ParachainSystem::open_outbound_hrmp_channel_for_benchmarks_or_tests(42.into());
					prepare_message_proof_from_parachain::<
						Runtime,
						BridgeGrandpaRococoInstance,
						bridge_hub_wococo_config::WithBridgeHubRococoMessageBridge,
					>(params, generate_xcm_builder_bridge_message_sample(X2(GlobalConsensus(Wococo), Parachain(42))))
				}

				fn prepare_message_delivery_proof(
					params: MessageDeliveryProofParams<AccountId>,
				) -> bridge_hub_wococo_config::ToRococoBridgeHubMessagesDeliveryProof {
					prepare_message_delivery_proof_from_parachain::<
						Runtime,
						BridgeGrandpaRococoInstance,
						bridge_hub_wococo_config::WithBridgeHubRococoMessageBridge,
					>(params)
				}

				fn is_message_successfully_dispatched(_nonce: bp_messages::MessageNonce) -> bool {
					use cumulus_primitives_core::XcmpMessageSource;
					!XcmpQueue::take_outbound_messages(usize::MAX).is_empty()
				}
			}

			use bridge_runtime_common::parachains_benchmarking::prepare_parachain_heads_proof;
			use pallet_bridge_parachains::benchmarking::{
				Config as BridgeParachainsConfig,
				Pallet as BridgeParachainsBench,
			};
			use pallet_bridge_relayers::benchmarking::{
				Pallet as BridgeRelayersBench,
				Config as BridgeRelayersConfig,
			};

			impl BridgeParachainsConfig<BridgeParachainWococoInstance> for Runtime {
				fn parachains() -> Vec<bp_polkadot_core::parachains::ParaId> {
					use bp_runtime::Parachain;
					vec![bp_polkadot_core::parachains::ParaId(bp_bridge_hub_wococo::BridgeHubWococo::PARACHAIN_ID)]
				}

				fn prepare_parachain_heads_proof(
					parachains: &[bp_polkadot_core::parachains::ParaId],
					parachain_head_size: u32,
					proof_size: bp_runtime::StorageProofSize,
				) -> (
					pallet_bridge_parachains::RelayBlockNumber,
					pallet_bridge_parachains::RelayBlockHash,
					bp_polkadot_core::parachains::ParaHeadsProof,
					Vec<(bp_polkadot_core::parachains::ParaId, bp_polkadot_core::parachains::ParaHash)>,
				) {
					prepare_parachain_heads_proof::<Runtime, BridgeParachainWococoInstance>(
						parachains,
						parachain_head_size,
						proof_size,
					)
				}
			}

			impl BridgeParachainsConfig<BridgeParachainRococoInstance> for Runtime {
				fn parachains() -> Vec<bp_polkadot_core::parachains::ParaId> {
					use bp_runtime::Parachain;
					vec![bp_polkadot_core::parachains::ParaId(bp_bridge_hub_rococo::BridgeHubRococo::PARACHAIN_ID)]
				}

				fn prepare_parachain_heads_proof(
					parachains: &[bp_polkadot_core::parachains::ParaId],
					parachain_head_size: u32,
					proof_size: bp_runtime::StorageProofSize,
				) -> (
					pallet_bridge_parachains::RelayBlockNumber,
					pallet_bridge_parachains::RelayBlockHash,
					bp_polkadot_core::parachains::ParaHeadsProof,
					Vec<(bp_polkadot_core::parachains::ParaId, bp_polkadot_core::parachains::ParaHash)>,
				) {
					prepare_parachain_heads_proof::<Runtime, BridgeParachainRococoInstance>(
						parachains,
						parachain_head_size,
						proof_size,
					)
				}
			}

			impl BridgeRelayersConfig for Runtime {
				fn prepare_rewards_account(
					account_params: bp_relayers::RewardsAccountParams,
					reward: Balance,
				) {
					let rewards_account = bp_relayers::PayRewardFromAccount::<
						Balances,
						AccountId
					>::rewards_account(account_params);
					Self::deposit_account(rewards_account, reward);
				}

				fn deposit_account(account: AccountId, balance: Balance) {
					use frame_support::traits::fungible::Mutate;
					Balances::mint_into(&account, balance.saturating_add(ExistentialDeposit::get())).unwrap();
				}
			}

			let whitelist: Vec<TrackedStorageKey> = vec![
				// Block Number
				hex_literal::hex!("26aa394eea5630e07c48ae0c9558cef702a5c1b19ab7a04f536c519aca4983ac").to_vec().into(),
				// Total Issuance
				hex_literal::hex!("c2261276cc9d1f8598ea4b6a74b15c2f57c875e4cff74148e4628f264b974c80").to_vec().into(),
				// Execution Phase
				hex_literal::hex!("26aa394eea5630e07c48ae0c9558cef7ff553b5a9862a516939d82b3d3d8661a").to_vec().into(),
				// Event Count
				hex_literal::hex!("26aa394eea5630e07c48ae0c9558cef70a98fdbe9ce6c55837576c60c7af3850").to_vec().into(),
				// System Events
				hex_literal::hex!("26aa394eea5630e07c48ae0c9558cef780d41e5e16056765bc8461851072c9d7").to_vec().into(),
			];

			let mut batches = Vec::<BenchmarkBatch>::new();
			let params = (&config, &whitelist);
			add_benchmarks!(params, batches);

			Ok(batches)
		}
	}
}

cumulus_pallet_parachain_system::register_validate_block! {
	Runtime = Runtime,
	BlockExecutor = cumulus_pallet_aura_ext::BlockExecutor::<Runtime, Executive>,
}

#[cfg(test)]
mod tests {
	use super::*;
	use codec::Encode;
	use sp_runtime::{
		generic::Era,
		traits::{SignedExtension, Zero},
	};

	#[test]
	fn ensure_signed_extension_definition_is_compatible_with_relay() {
<<<<<<< HEAD
		let payload: SignedExtra = (
			frame_system::CheckNonZeroSender::new(),
			frame_system::CheckSpecVersion::new(),
			frame_system::CheckTxVersion::new(),
			frame_system::CheckGenesis::new(),
			frame_system::CheckEra::from(sp_runtime::generic::Era::Immortal),
			frame_system::CheckNonce::from(10),
			frame_system::CheckWeight::new(),
			pallet_transaction_payment::ChargeTransactionPayment::from(10),
			BridgeRejectObsoleteHeadersAndMessages::default(),
			(
				BridgeRefundBridgeHubRococoMessages::default(),
				BridgeRefundBridgeHubWococoMessages::default(),
			),
		);

		{
			use bp_bridge_hub_rococo::BridgeHubSignedExtension;
			let bhr_indirect_payload = bp_bridge_hub_rococo::SignedExtension::from_params(
				10,
				10,
				TransactionEra::Immortal,
				test_header::<TestBlockHeader>(1).hash(),
				10,
				10,
=======
		use bp_polkadot_core::SuffixedCommonSignedExtensionExt;

		sp_io::TestExternalities::default().execute_with(|| {
			frame_system::BlockHash::<Runtime>::insert(BlockNumber::zero(), Hash::default());
			let payload: SignedExtra = (
				frame_system::CheckNonZeroSender::new(),
				frame_system::CheckSpecVersion::new(),
				frame_system::CheckTxVersion::new(),
				frame_system::CheckGenesis::new(),
				frame_system::CheckEra::from(Era::Immortal),
				frame_system::CheckNonce::from(10),
				frame_system::CheckWeight::new(),
				pallet_transaction_payment::ChargeTransactionPayment::from(10),
				BridgeRejectObsoleteHeadersAndMessages,
				(
					BridgeRefundBridgeHubRococoMessages::default(),
					BridgeRefundBridgeHubWococoMessages::default(),
				),
>>>>>>> 122086d3
			);

			{
				let bhr_indirect_payload = bp_bridge_hub_rococo::SignedExtension::from_params(
					VERSION.spec_version,
					VERSION.transaction_version,
					bp_runtime::TransactionEra::Immortal,
					System::block_hash(BlockNumber::zero()),
					10,
					10,
					(((), ()), ((), ())),
				);
				assert_eq!(payload.encode(), bhr_indirect_payload.encode());
				assert_eq!(
					payload.additional_signed().unwrap().encode(),
					bhr_indirect_payload.additional_signed().unwrap().encode()
				)
			}

			{
				let bhw_indirect_payload = bp_bridge_hub_rococo::SignedExtension::from_params(
					VERSION.spec_version,
					VERSION.transaction_version,
					bp_runtime::TransactionEra::Immortal,
					System::block_hash(BlockNumber::zero()),
					10,
					10,
					(((), ()), ((), ())),
				);
				assert_eq!(payload.encode(), bhw_indirect_payload.encode());
				assert_eq!(
					payload.additional_signed().unwrap().encode(),
					bhw_indirect_payload.additional_signed().unwrap().encode()
				)
			}
		});
	}
}<|MERGE_RESOLUTION|>--- conflicted
+++ resolved
@@ -1251,33 +1251,6 @@
 
 	#[test]
 	fn ensure_signed_extension_definition_is_compatible_with_relay() {
-<<<<<<< HEAD
-		let payload: SignedExtra = (
-			frame_system::CheckNonZeroSender::new(),
-			frame_system::CheckSpecVersion::new(),
-			frame_system::CheckTxVersion::new(),
-			frame_system::CheckGenesis::new(),
-			frame_system::CheckEra::from(sp_runtime::generic::Era::Immortal),
-			frame_system::CheckNonce::from(10),
-			frame_system::CheckWeight::new(),
-			pallet_transaction_payment::ChargeTransactionPayment::from(10),
-			BridgeRejectObsoleteHeadersAndMessages::default(),
-			(
-				BridgeRefundBridgeHubRococoMessages::default(),
-				BridgeRefundBridgeHubWococoMessages::default(),
-			),
-		);
-
-		{
-			use bp_bridge_hub_rococo::BridgeHubSignedExtension;
-			let bhr_indirect_payload = bp_bridge_hub_rococo::SignedExtension::from_params(
-				10,
-				10,
-				TransactionEra::Immortal,
-				test_header::<TestBlockHeader>(1).hash(),
-				10,
-				10,
-=======
 		use bp_polkadot_core::SuffixedCommonSignedExtensionExt;
 
 		sp_io::TestExternalities::default().execute_with(|| {
@@ -1296,7 +1269,6 @@
 					BridgeRefundBridgeHubRococoMessages::default(),
 					BridgeRefundBridgeHubWococoMessages::default(),
 				),
->>>>>>> 122086d3
 			);
 
 			{
